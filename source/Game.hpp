--- conflicted
+++ resolved
@@ -1,12 +1,8 @@
 #pragma once
 
 #include "Player.hpp"
-<<<<<<< HEAD
-#include "Control.hpp"
 #include "MemoryAccess.hpp"
-=======
 #include "Controls.hpp"
->>>>>>> d463ca7d
 
 namespace GTA
 {
