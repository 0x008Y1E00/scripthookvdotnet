<<<<<<< HEAD
#include "World.hpp"
#include "Native.hpp"
#include "NativeMemory.hpp"

#include "Blip.hpp"
#include "Camera.hpp"
#include "Ped.hpp"
#include "Prop.hpp"
#include "Raycast.hpp"
#include "Rope.hpp"
#include "Vehicle.hpp"

namespace GTA
{
	using namespace System;
	using namespace System::Collections::Generic;

	DateTime World::CurrentDate::get()
	{
		int year = Native::Function::Call<int>(Native::Hash::GET_CLOCK_YEAR);
		int month = Native::Function::Call<int>(Native::Hash::GET_CLOCK_MONTH);
		int day = Native::Function::Call<int>(Native::Hash::GET_CLOCK_DAY_OF_MONTH);
		int hour = Native::Function::Call<int>(Native::Hash::GET_CLOCK_HOURS);
		int minute = Native::Function::Call<int>(Native::Hash::GET_CLOCK_MINUTES);
		int second = Native::Function::Call<int>(Native::Hash::GET_CLOCK_SECONDS);

		return DateTime(year, month, day, hour, minute, second);
	}
	void World::CurrentDate::set(DateTime value)
	{
		Native::Function::Call(Native::Hash::SET_CLOCK_DATE, value.Year, value.Month, value.Day);
		Native::Function::Call(Native::Hash::SET_CLOCK_TIME, value.Hour, value.Minute, value.Second);
	}
	TimeSpan World::CurrentDayTime::get()
	{
		int hour = Native::Function::Call<int>(Native::Hash::GET_CLOCK_HOURS);
		int minute = Native::Function::Call<int>(Native::Hash::GET_CLOCK_MINUTES);
		int second = Native::Function::Call<int>(Native::Hash::GET_CLOCK_SECONDS);

		return TimeSpan(hour, minute, second);
	}
	void World::CurrentDayTime::set(TimeSpan value)
	{
		Native::Function::Call(Native::Hash::SET_CLOCK_TIME, value.Hours, value.Minutes, value.Seconds);
	}
	void World::GravityLevel::set(int value)
	{
		Native::Function::Call(Native::Hash::SET_GRAVITY_LEVEL, value);
	}
	Camera ^World::RenderingCamera::get()
	{
		return Native::Function::Call<Camera ^>(Native::Hash::GET_RENDERING_CAM);
	}
	void World::RenderingCamera::set(Camera ^renderingCamera)
	{
		if (renderingCamera == nullptr)
		{
			Native::Function::Call(Native::Hash::RENDER_SCRIPT_CAMS, false, 0, 3000, 1, 0);
		}
		else
		{
			renderingCamera->IsActive = true;

			Native::Function::Call(Native::Hash::RENDER_SCRIPT_CAMS, true, 0, 3000, 1, 0);
		}
	}
	void World::Weather::set(GTA::Weather value)
	{
		Native::Function::Call(Native::Hash::SET_WEATHER_TYPE_NOW, sWeatherNames[static_cast<int>(value)]);
	}

	array<Blip ^> ^World::GetActiveBlips()
	{
		Collections::Generic::List<Blip ^> ^res = gcnew Collections::Generic::List<Blip ^>();

		int it = Native::Function::Call<int>(Native::Hash::_GET_BLIP_INFO_ID_ITERATOR);
		int handle = Native::Function::Call<int>(Native::Hash::GET_FIRST_BLIP_INFO_ID, it);

		while (Native::Function::Call<bool>(Native::Hash::DOES_BLIP_EXIST, handle))
		{
			res->Add(gcnew Blip(handle));

			handle = Native::Function::Call<int>(Native::Hash::GET_NEXT_BLIP_INFO_ID, it);
		}

		return res->ToArray();
	}
	array<Ped ^> ^World::GetAllPeds()
	{
		List<Ped ^> ^list = gcnew List<Ped ^>();
		array<int> ^entities = MemoryAccess::GetEntityHandleList();

		for (int i = 0; i < entities->Length; i++)
		{
			if (Native::Function::Call<bool>(Native::Hash::DOES_ENTITY_EXIST, entities[i]) && Native::Function::Call<bool>(Native::Hash::IS_ENTITY_A_PED, entities[i]))
			{
				list->Add(gcnew Ped(entities[i]));
			}
		}

		return list->ToArray();
	}
	array<Ped ^> ^World::GetNearbyPeds(Ped ^ped, float radius)
	{
		return GetNearbyPeds(ped, radius, 10000);
	}
	array<Ped ^> ^World::GetNearbyPeds(Ped ^ped, float radius, int maxAmount)
	{
		const Math::Vector3 position = ped->Position;
		Collections::Generic::List<Ped ^> ^result = gcnew Collections::Generic::List<Ped ^>();
		int *handles = new int[maxAmount * 2 + 2];

		try
		{
			handles[0] = maxAmount;

			const int amount = Native::Function::Call<int>(Native::Hash::GET_PED_NEARBY_PEDS, ped->Handle, handles, -1);

			for (int i = 0; i < amount; ++i)
			{
				const int index = i * 2 + 2;

				if (handles[index] != 0 && Native::Function::Call<bool>(Native::Hash::DOES_ENTITY_EXIST, handles[index]))
				{
					Ped ^currped = gcnew Ped(handles[index]);

					if (Math::Vector3::Subtract(position, currped->Position).LengthSquared() < radius * radius)
					{
						result->Add(currped);
					}
				}
			}
		}
		finally
		{
			delete[] handles;
		}

		return result->ToArray();
	}
	array<Ped ^> ^World::GetNearbyPeds(Math::Vector3 position, float radius)
	{
		auto handles = GetAllPeds();
		auto resultHandles = gcnew List<Ped ^>();

		for (int i = 0; i < handles->Length; i++)
		{
			if (handles[i]->Position.DistanceTo(position) <= radius)
				resultHandles->Add(handles[i]);
		}

		return resultHandles->ToArray();
	}
	array<Vehicle ^> ^World::GetAllVehicles()
	{
		List<Vehicle ^> ^list = gcnew List<Vehicle ^>();
		array<int> ^entities = MemoryAccess::GetEntityHandleList();

		for (int i = 0; i < entities->Length; i++)
		{
			if (Native::Function::Call<bool>(Native::Hash::DOES_ENTITY_EXIST, entities[i]) && Native::Function::Call<bool>(Native::Hash::IS_ENTITY_A_VEHICLE, entities[i]))
			{
				list->Add(gcnew Vehicle(entities[i]));
			}
		}

		return list->ToArray();
	}
	array<Vehicle ^> ^World::GetNearbyVehicles(Ped ^ped, float radius)
	{
		return GetNearbyVehicles(ped, radius, 10000);
	}
	array<Vehicle ^> ^World::GetNearbyVehicles(Ped ^ped, float radius, int maxAmount)
	{
		const Math::Vector3 position = ped->Position;
		Collections::Generic::List<Vehicle ^> ^result = gcnew Collections::Generic::List<Vehicle ^>();
		int *handles = new int[maxAmount * 2 + 2];

		try
		{
			handles[0] = maxAmount;

			const int amount = Native::Function::Call<int>(Native::Hash::GET_PED_NEARBY_VEHICLES, ped->Handle, handles, -1);

			for (int i = 0; i < amount; ++i)
			{
				const int index = i * 2 + 2;

				if (handles[index] != 0 && Native::Function::Call<bool>(Native::Hash::DOES_ENTITY_EXIST, handles[index]))
				{
					Vehicle ^vehicle = gcnew Vehicle(handles[index]);

					if (Math::Vector3::Subtract(position, vehicle->Position).LengthSquared() < radius * radius)
					{
						result->Add(vehicle);
					}
				}
			}
		}
		finally
		{
			delete[] handles;
		}

		return result->ToArray();
	}
	array<Vehicle ^> ^World::GetNearbyVehicles(Math::Vector3 position, float radius)
	{
		auto handles = GetAllVehicles();
		auto resultHandles = gcnew List<Vehicle ^>();

		for (int i = 0; i < handles->Length; i++)
		{
			if (handles[i]->Position.DistanceTo(position) <= radius)
				resultHandles->Add(handles[i]);
		}

		return resultHandles->ToArray();
	}
	array<Prop ^> ^World::GetAllProps()
	{
		List<Prop ^> ^list = gcnew List<Prop ^>();
		array<int> ^entities = MemoryAccess::GetEntityHandleList();

		for (int i = 0; i < entities->Length; i++)
		{
			if (Native::Function::Call<bool>(Native::Hash::DOES_ENTITY_EXIST, entities[i]) && Native::Function::Call<bool>(Native::Hash::IS_ENTITY_AN_OBJECT, entities[i]))
			{
				list->Add(gcnew Prop(entities[i]));
			}
		}

		return list->ToArray();
	}
	array<Entity ^> ^World::GetAllEntities()
	{
		List<Entity ^> ^list = gcnew List<Entity ^>();
		array<int> ^entities = MemoryAccess::GetEntityHandleList();

		for (int i = 0; i < entities->Length; i++)
		{
			if (Native::Function::Call<bool>(Native::Hash::DOES_ENTITY_EXIST, entities[i]))
			{
				switch (Native::Function::Call<int>(Native::Hash::GET_ENTITY_TYPE, entities[i]))
				{
					case 1:
						list->Add(gcnew Ped(entities[i]));
						break;
					case 2:
						list->Add(gcnew Vehicle(entities[i]));
						break;
					case 3:
						list->Add(gcnew Prop(entities[i]));
						break;
				}
			}
		}

		return list->ToArray();
	}
	Ped ^World::GetClosestPed(Math::Vector3 position, float radius)
	{
		int handle = 0;

		if (!Native::Function::Call<bool>(Native::Hash::GET_CLOSEST_PED, position.X, position.Y, position.Z, radius, true, true, &handle, false, false, -1))
		{
			return nullptr;
		}

		return gcnew Ped(handle);
	}
	Vehicle ^World::GetClosestVehicle(Math::Vector3 position, float radius)
	{
		return Native::Function::Call<Vehicle ^>(Native::Hash::GET_CLOSEST_VEHICLE, position.X, position.Y, position.Z, radius, 0, 70); // Last parameter still unknown.
	}
	float World::GetDistance(Math::Vector3 origin, Math::Vector3 destination)
	{
		return Native::Function::Call<float>(Native::Hash::GET_DISTANCE_BETWEEN_COORDS, origin.X, origin.Y, origin.Z, destination.X, destination.Y, destination.Z, 1);
	}
	float World::GetGroundHeight(Math::Vector2 position)
	{
		float height = 0.0f;
		Native::Function::Call(Native::Hash::GET_GROUND_Z_FOR_3D_COORD, position.X, position.Y, 1000.0f, &height);

		return height;
	}
	float World::GetGroundHeight(Math::Vector3 position)
	{
		return GetGroundHeight(Math::Vector2(position.X, position.Y));
	}

	Blip ^World::CreateBlip(Math::Vector3 position)
	{
		return Native::Function::Call<Blip ^>(Native::Hash::ADD_BLIP_FOR_COORD, position.X, position.Y, position.Z);
	}
	Blip ^World::CreateBlip(Math::Vector3 position, float radius)
	{
		return Native::Function::Call<Blip ^>(Native::Hash::ADD_BLIP_FOR_RADIUS, position.X, position.Y, position.Z, radius);
	}
	Camera ^World::CreateCamera(Math::Vector3 position, Math::Vector3 rotation, float fov)
	{
		return Native::Function::Call<Camera ^>(Native::Hash::CREATE_CAM_WITH_PARAMS, "DEFAULT_SCRIPTED_CAMERA", position.X, position.Y, position.Z, rotation.X, rotation.Y, rotation.Z, fov, 1, 2);
	}
	Ped ^World::CreatePed(Model model, Math::Vector3 position)
	{
		return CreatePed(model, position, 0.0f);
	}
	Ped ^World::CreatePed(Model model, Math::Vector3 position, float heading)
	{
		if (!model.IsPed || !model.Request(1000))
		{
			return nullptr;
		}

		return Native::Function::Call<Ped ^>(Native::Hash::CREATE_PED, 26, model.Hash, position.X, position.Y, position.Z, heading, false, false);
	}
	Ped ^World::CreateRandomPed(Math::Vector3 position)
	{
		return Native::Function::Call<Ped ^>(Native::Hash::CREATE_RANDOM_PED, position.X, position.Y, position.Z);
	}
	Vehicle ^World::CreateVehicle(Model model, Math::Vector3 position)
	{
		return CreateVehicle(model, position, 0.0f);
	}
	Vehicle ^World::CreateVehicle(Model model, Math::Vector3 position, float heading)
	{
		if (!model.IsVehicle || !model.Request(1000))
		{
			return nullptr;
		}

		return Native::Function::Call<Vehicle ^>(Native::Hash::CREATE_VEHICLE, model.Hash, position.X, position.Y, position.Z, heading, false, false);
	}
	Prop ^World::CreateProp(Model model, Math::Vector3 position, bool dynamic, bool placeOnGround)
	{
		if (placeOnGround)
		{
			position.Z = World::GetGroundHeight(position);
		}

		if (!model.Request(1000))
		{
			return nullptr;
		}

		return Native::Function::Call<Prop ^>(Native::Hash::CREATE_OBJECT, model.Hash, position.X, position.Y, position.Z, 1, 1, dynamic);
	}
	Prop ^World::CreateProp(Model model, Math::Vector3 position, Math::Vector3 rotation, bool dynamic, bool placeOnGround)
	{
		Prop ^p = World::CreateProp(model, position, dynamic, placeOnGround);

		if (Object::ReferenceEquals(p, nullptr))
		{
			return nullptr;
		}

		p->Rotation = rotation;

		return p;
	}

	void World::ShootBullet(Math::Vector3 sourcePosition, Math::Vector3 targetPosition, Ped ^owner, Model model, int damage)
	{
		Native::Function::Call(Native::Hash::SHOOT_SINGLE_BULLET_BETWEEN_COORDS, sourcePosition.X, sourcePosition.Y, sourcePosition.Z, targetPosition.X, targetPosition.Y, targetPosition.Z, damage, 1, model.Hash, owner->Handle, 1, 0, -1);
	}
	void World::AddExplosion(Math::Vector3 position, ExplosionType type, float radius, float cameraShake)
	{
		Native::Function::Call(Native::Hash::ADD_EXPLOSION, position.X, position.Y, position.Z, static_cast<int>(type), radius, true, false, cameraShake);
	}
	void World::AddOwnedExplosion(Ped ^ped, Math::Vector3 position, ExplosionType type, float radius, float cameraShake)
	{
		Native::Function::Call(Native::Hash::ADD_OWNED_EXPLOSION, ped->Handle, position.X, position.Y, position.Z, static_cast<int>(type), radius, true, false, cameraShake);
	}
	Rope ^World::AddRope(RopeType type, Math::Vector3 position, Math::Vector3 rotation, float length, float minLength, bool breakable)
	{
		Native::Function::Call(Native::Hash::ROPE_LOAD_TEXTURES);

		return Native::Function::Call<Rope ^>(Native::Hash::ADD_ROPE, position.X, position.Y, position.Z, rotation.X, rotation.Y, rotation.Z, length, static_cast<int>(type), length, minLength, 0.5f, false, false, true, 1.0f, breakable, nullptr);
	}
	void World::DestroyAllCameras()
	{
		Native::Function::Call(Native::Hash::DESTROY_ALL_CAMS, 0);
	}
	void World::SetBlackout(bool enable)
	{
		Native::Function::Call(Native::Hash::_SET_BLACKOUT, enable);
	}

	int World::AddRelationshipGroup(String ^groupName)
	{
		int handle = 0;
		Native::Function::Call(Native::Hash::ADD_RELATIONSHIP_GROUP, groupName, &handle);

		return handle;
	}
	void World::RemoveRelationshipGroup(int group)
	{
		Native::Function::Call(Native::Hash::REMOVE_RELATIONSHIP_GROUP, group);
	}
	Relationship World::GetRelationshipBetweenGroups(int group1, int group2)
	{
		return static_cast<Relationship>(Native::Function::Call<int>(Native::Hash::GET_RELATIONSHIP_BETWEEN_GROUPS, group1, group2));
	}
	void World::SetRelationshipBetweenGroups(Relationship relationship, int group1, int group2)
	{
		Native::Function::Call(Native::Hash::SET_RELATIONSHIP_BETWEEN_GROUPS, static_cast<int>(relationship), group1, group2);
		Native::Function::Call(Native::Hash::SET_RELATIONSHIP_BETWEEN_GROUPS, static_cast<int>(relationship), group2, group1);
	}
	void World::ClearRelationshipBetweenGroups(Relationship relationship, int group1, int group2)
	{
		Native::Function::Call(Native::Hash::CLEAR_RELATIONSHIP_BETWEEN_GROUPS, static_cast<int>(relationship), group1, group2);
		Native::Function::Call(Native::Hash::CLEAR_RELATIONSHIP_BETWEEN_GROUPS, static_cast<int>(relationship), group2, group1);
	}

	RaycastResult World::Raycast(Math::Vector3 source, Math::Vector3 target, IntersectOptions options)
	{
		return Raycast(source, target, options, nullptr);
	}
	RaycastResult World::Raycast(Math::Vector3 source, Math::Vector3 target, IntersectOptions options, Entity ^entity)
	{
		return RaycastResult(Native::Function::Call<int>(Native::Hash::_CAST_RAY_POINT_TO_POINT, source.X, source.Y, source.Z, target.X, target.Y, target.Z, static_cast<int>(options), entity == nullptr ? 0 : entity->Handle, 7));
	}

	void World::DrawMarker(MarkerType type, Math::Vector3 pos, Math::Vector3 dir, Math::Vector3 rot, Math::Vector3 scale, Drawing::Color color)
	{
		DrawMarker(type, pos, dir, rot, scale, color, false, false, 2, false, nullptr, nullptr, false);
	}
	void World::DrawMarker(MarkerType type, Math::Vector3 pos, Math::Vector3 dir, Math::Vector3 rot, Math::Vector3 scale, Drawing::Color color, bool bobUpAndDown, bool faceCamY, int unk2, bool rotateY, String ^textueDict, String ^textureName, bool drawOnEnt)
	{
		Native::InputArgument^ dict = gcnew Native::InputArgument(0), ^ name = gcnew Native::InputArgument(0);

		if (textueDict != nullptr && textureName != nullptr)
		{
			if (textueDict->Length > 0 && textureName->Length > 0)
			{
				dict = gcnew Native::InputArgument(textueDict);
				name = gcnew Native::InputArgument(textureName);
			}
		}

		Native::Function::Call(Native::Hash::DRAW_MARKER, (int)type, pos.X, pos.Y, pos.Z, dir.X, dir.Y, dir.Z, rot.X, rot.Y, rot.Z, scale.X, scale.Y, scale.Z, color.R, color.G, color.B, color.A, bobUpAndDown, faceCamY, unk2, rotateY, dict, name, drawOnEnt);
	}

	void World::DrawLightWithRange(Math::Vector3 position, Drawing::Color color, float range, float intensity)
	{
		Native::Function::Call(Native::Hash::DRAW_LIGHT_WITH_RANGE, position.X, position.Y, position.Z, color.R, color.G, color.B, range, intensity);
	}
	void World::DrawSpotLight(Math::Vector3 pos, Math::Vector3 dir, Drawing::Color color, float distance, float brightness, float roundness, float radius, float fadeout)
	{
		Native::Function::Call(Native::Hash::DRAW_SPOT_LIGHT, pos.X, pos.Y, pos.Z, dir.X, dir.Y, dir.Z, color.R, color.G, color.B, distance, brightness, roundness, radius, fadeout);
	}
	void World::DrawSpotLightWithShadow(Math::Vector3 pos, Math::Vector3 dir, Drawing::Color color, float distance, float brightness, float roundness, float radius, float fadeout)
	{
		Native::Function::Call(Native::Hash::_0x5BCA583A583194DB, pos.X, pos.Y, pos.Z, dir.X, dir.Y, dir.Z, color.R, color.G, color.B, distance, brightness, roundness, radius, fadeout);
	}

	float World::CalculateTravelDistance(Math::Vector3 origin, Math::Vector3 destination)
	{
		return Native::Function::Call<float>(Native::Hash::CALCULATE_TRAVEL_DISTANCE_BETWEEN_POINTS, origin.X, origin.Y, origin.Z, destination.X, destination.Y, destination.Z);
	}
	Math::Vector3 World::GetNextPositionOnSidewalk(Math::Vector2 position)
	{
		return World::GetNextPositionOnSidewalk(Math::Vector3(position.X, position.Y, 0));
	}
	Math::Vector3 World::GetNextPositionOnSidewalk(Math::Vector3 position)
	{
		Native::OutputArgument ^outPos = gcnew Native::OutputArgument();

		if (Native::Function::Call<bool>(Native::Hash::GET_SAFE_COORD_FOR_PED, position.X, position.Y, position.Z, true, outPos, 0))
		{
			return outPos->GetResult<Math::Vector3>();
		}
		else if (Native::Function::Call<bool>(Native::Hash::GET_SAFE_COORD_FOR_PED, position.X, position.Y, position.Z, false, outPos, 0))
		{
			return outPos->GetResult<Math::Vector3>();
		}
		else return Math::Vector3::Zero;
	}
	Math::Vector3 World::GetNextPositionOnStreet(Math::Vector3 position)
	{
		return World::GetNextPositionOnStreet(position, false);
	}
	Math::Vector3 World::GetNextPositionOnStreet(Math::Vector2 position, bool unoccupied)
	{
		return World::GetNextPositionOnStreet(Math::Vector3(position.X, position.Y, 0), unoccupied);
	}
	Math::Vector3 World::GetNextPositionOnStreet(Math::Vector3 position, bool unoccupied)
	{
		Native::OutputArgument ^outPos = gcnew Native::OutputArgument();

		if (unoccupied)
		{
			for (int i = 1; i < 40; i++)
			{
				Native::Function::Call(Native::Hash::GET_NTH_CLOSEST_VEHICLE_NODE, position.X, position.Y, position.Z, i, outPos, 1, 0x40400000, 0);
				const Math::Vector3 newPos = outPos->GetResult<Math::Vector3>();

				if (!Native::Function::Call<bool>(Native::Hash::IS_POINT_OBSCURED_BY_A_MISSION_ENTITY, newPos.X, newPos.Y, newPos.Z, 5.0f, 5.0f, 5.0f, 0))
				{
					return newPos;
				}
			}
		}
		else if (Native::Function::Call<bool>(Native::Hash::GET_NTH_CLOSEST_VEHICLE_NODE, position.X, position.Y, position.Z, 1, outPos, 1, 0x40400000, 0))
		{
			return outPos->GetResult<Math::Vector3>();
		}
		return Math::Vector3();
	}
	Math::Vector3 World::GetSafeCoordForPed(Math::Vector3 position)
	{
		return World::GetSafeCoordForPed(Math::Vector3(position.X, position.Y, position.Z), true, 0);
	}
	Math::Vector3 World::GetSafeCoordForPed(Math::Vector3 position, bool sidewalk)
	{
		return World::GetSafeCoordForPed(position, sidewalk, 0);
	}
	Math::Vector3 World::GetSafeCoordForPed(Math::Vector3 position, bool sidewalk, int flags)
	{
		Native::OutputArgument ^outPos = gcnew Native::OutputArgument();

		if (Native::Function::Call<bool>(Native::Hash::GET_SAFE_COORD_FOR_PED, position.X, position.Y, position.Z, sidewalk, outPos, flags))
		{
			return outPos->GetResult<Math::Vector3>();
		}
		return Math::Vector3::Zero;
	}
	Street World::GetStreetAtCoord(Math::Vector2 position)
	{
		return World::GetStreetAtCoord(Math::Vector3(position.X, position.Y, 0));
	}
	Street World::GetStreetAtCoord(Math::Vector3 position)
	{
		Native::OutputArgument ^streetHash = gcnew Native::OutputArgument();
		Native::OutputArgument ^crossingHash = gcnew Native::OutputArgument();

		Native::Function::Call(Native::Hash::GET_STREET_NAME_AT_COORD, position.X, position.Y, position.Z, streetHash, crossingHash);

		System::String ^name = Native::Function::Call<System::String ^>(Native::Hash::GET_STREET_NAME_FROM_HASH_KEY, streetHash->GetResult<int>());
		System::String ^crossing = Native::Function::Call<System::String ^>(Native::Hash::GET_STREET_NAME_FROM_HASH_KEY, crossingHash->GetResult<int>());

		Street street = { name, crossing };

		return street;
	}
	Zone World::GetZone(System::String ^code)
	{
		System::String ^name;
		if (System::Enum::IsDefined(ZoneID::typeid, code))
		{
			switch ((ZoneID)System::Enum::Parse(ZoneID::typeid, code))
			{
			case ZoneID::AIRP:
				name = "Los Santos International Airport";
				break;
			case ZoneID::ALAMO:
				name = "Alamo Sea";
				break;
			case ZoneID::ALTA:
				name = "Alta";
				break;
			case ZoneID::ARMYB:
				name = "Fort Zancudo";
				break;
			case ZoneID::BANHAMC:
				name = "Banham Canyon"; // Banham Canyon Dr
				break;
			case ZoneID::BANNING:
				name = "Banning";
				break;
			case ZoneID::BEACH:
				name = "Vespucci Beach";
				break;
			case ZoneID::BHAMCA:
				name = "Banham Canyon";
				break;
			case ZoneID::BRADP:
				name = "Braddock Pass";
				break;
			case ZoneID::BRADT:
				name = "Braddock Tunnel";
				break;
			case ZoneID::BURTON:
				name = "Burton";
				break;
			case ZoneID::CALAFB:
				name = "Calafia Bridge";
				break;
			case ZoneID::CANNY:
				name = "Raton Canyon";
				break;
			case ZoneID::CCREAK:
				name = "Cassidy Creek";
				break;
			case ZoneID::CHAMH:
				name = "Chamberlain Hills";
				break;
			case ZoneID::CHIL:
				name = "Vinewood Hills";
				break;
			case ZoneID::CHU:
				name = "Chumash";
				break;
			case ZoneID::CMSW:
				name = "Chiliad Mountain State Wilderness";
				break;
			case ZoneID::CYPRE:
				name = "Cypress Flats";
				break;
			case ZoneID::DAVIS:
				name = "Davis";
				break;
			case ZoneID::DELBE:
				name = "Del Perro Beach";
				break;
			case ZoneID::DELPE:
				name = "Del Perro";
				break;
			case ZoneID::DELSOL:
				name = "Puerto Del Sol";
				break;
			case ZoneID::DESRT:
				name = "Grand Senora Desert";
				break;
			case ZoneID::DOWNT:
				name = "Downtown";
				break;
			case ZoneID::DTVINE:
				name = "Downtown Vinewood";
				break;
			case ZoneID::EAST_V:
				name = "East Vinewood";
				break;
			case ZoneID::EBURO:
				name = "El Burro Heights";
				break;
			case ZoneID::ELGORL:
				name = "El Gordo Lighthouse";
				break;
			case ZoneID::ELYSIAN:
				name = "Elysian Island";
				break;
			case ZoneID::GALFISH:
				name = "Galilee";
				break;
			case ZoneID::golf:
				name = "GWC and Golfing Society";
				break;
			case ZoneID::GRAPES:
				name = "Grapeseed";
				break;
			case ZoneID::GREATC:
				name = "Great Chaparral";
				break;
			case ZoneID::HARMO:
				name = "Harmony";
				break;
			case ZoneID::HAWICK:
				name = "Hawick";
				break;
			case ZoneID::HORS:
				name = "Vinewood Racetrack";
				break;
			case ZoneID::HUMLAB:
				name = "Humane Labs and Research";
				break;
			case ZoneID::JAIL:
				name = "Bolingbroke Penitentiary";
				break;
			case ZoneID::KOREAT:
				name = "Little Seoul";
				break;
			case ZoneID::LACT:
				name = "Land Act Reservoir";
				break;
			case ZoneID::LAGO:
				name = "Lago Zancudo";
				break;
			case ZoneID::LDAM:
				name = "Land Act Dam";
				break;
			case ZoneID::LEGSQU:
				name = "Legion Square";
				break;
			case ZoneID::LMESA:
				name = "La Mesa";
				break;
			case ZoneID::LOSPUER:
				name = "La Puerta";
				break;
			case ZoneID::MIRR:
				name = "Mirror Park";
				break;
			case ZoneID::MORN:
				name = "Morningwood";
				break;
			case ZoneID::MOVIE:
				name = "Richards Majestic";
				break;
			case ZoneID::MTCHIL:
				name = "Mount Chiliad";
				break;
			case ZoneID::MTGORDO:
				name = "Mount Gordo";
				break;
			case ZoneID::MTJOSE:
				name = "Mount Josiah";
				break;
			case ZoneID::MURRI:
				name = "Murrieta Heights";
				break;
			case ZoneID::NCHU:
				name = "North Chumash";
				break;
			case ZoneID::NOOSE:
				name = "N.O.O.S.E.";
				break;
			case ZoneID::OCEANA:
				name = "Pacific Ocean";
				break;
			case ZoneID::PALCOV:
				name = "Paleto Cove";
				break;
			case ZoneID::PALETO:
				name = "Paleto Bay";
				break;
			case ZoneID::PALFOR:
				name = "Paleto Forest";
				break;
			case ZoneID::PALHIGH:
				name = "Palomino Highlands";
				break;
			case ZoneID::PALMPOW:
				name = "Palmer-Taylor Power Station";
				break;
			case ZoneID::PBLUFF:
				name = "Pacific Bluffs";
				break;
			case ZoneID::PBOX:
				name = "Pillbox Hill";
				break;
			case ZoneID::PROCOB:
				name = "Procopio Beach";
				break;
			case ZoneID::RANCHO:
				name = "Rancho";
				break;
			case ZoneID::RGLEN:
				name = "Richman Glen";
				break;
			case ZoneID::RICHM:
				name = "Richman";
				break;
			case ZoneID::ROCKF:
				name = "Rockford Hills";
				break;
			case ZoneID::RTRAK:
				name = "Redwood Lights Track";
				break;
			case ZoneID::SanAnd:
				name = "San Andreas";
				break;
			case ZoneID::SANCHIA:
				name = "San Chianski Mountain Range";
				break;
			case ZoneID::SANDY:
				name = "Sandy Shores";
				break;
			case ZoneID::SKID:
				name = "Mission Row";
				break;
			case ZoneID::SLAB:
				name = "Stab City";
				break;
			case ZoneID::STAD:
				name = "Maze Bank Arena";
				break;
			case ZoneID::STRAW:
				name = "Strawberry";
				break;
			case ZoneID::TATAMO:
				name = "Tataviam Mountains";
				break;
			case ZoneID::TERMINA:
				name = "Terminal";
				break;
			case ZoneID::TEXTI:
				name = "Textile City";
				break;
			case ZoneID::TONGVAH:
				name = "Tongva Hills";
				break;
			case ZoneID::TONGVAV:
				name = "Tongva Valley";
				break;
			case ZoneID::VCANA:
				name = "Vespucci Canals";
				break;
			case ZoneID::VESP:
				name = "Vespucci";
				break;
			case ZoneID::VINE:
				name = "Vinewood";
				break;
			case ZoneID::WINDF:
				name = "RON Alternates Wind Farm";
				break;
			case ZoneID::WVINE:
				name = "West Vinewood";
				break;
			case ZoneID::ZANCUDO:
				name = "Zancudo River";
				break;
			case ZoneID::ZP_ORT:
				name = "Port of South Los Santos";
				break;
			case ZoneID::ZQ_UAR:
				name = "Davis Quartz";
				break;
			default:
				name = "Unknown";
			}
		}
		Zone zone = { code, name };
		return zone;
	}
	Zone World::GetZone(Math::Vector2 position)
	{
		return GetZone(Math::Vector3(position.X, position.Y, 0));
	}
	Zone World::GetZone(Math::Vector3 position)
	{
		System::String ^code = GetZoneName(position);
		return World::GetZone(code);
	}
	System::String ^World::GetZoneName(Math::Vector2 position)
	{
		return GetZoneName(Math::Vector3(position.X, position.Y, 0));
	}
	System::String ^World::GetZoneName(Math::Vector3 position)
	{
		return Native::Function::Call<System::String ^>(Native::Hash::GET_NAME_OF_ZONE, position.X, position.Y, position.Z);
	}
=======
#include "World.hpp"
#include "Native.hpp"
#include "Ped.hpp"
#include "Vehicle.hpp"
#include "Prop.hpp"
#include "Pickup.hpp"
#include "Blip.hpp"
#include "Rope.hpp"
#include "Camera.hpp"
#include "Raycast.hpp"

namespace GTA
{
	System::DateTime World::CurrentDate::get()
	{
		int year = Native::Function::Call<int>(Native::Hash::GET_CLOCK_YEAR);
		int month = Native::Function::Call<int>(Native::Hash::GET_CLOCK_MONTH);
		int day = Native::Function::Call<int>(Native::Hash::GET_CLOCK_DAY_OF_MONTH);
		int hour = Native::Function::Call<int>(Native::Hash::GET_CLOCK_HOURS);
		int minute = Native::Function::Call<int>(Native::Hash::GET_CLOCK_MINUTES);
		int second = Native::Function::Call<int>(Native::Hash::GET_CLOCK_SECONDS);

		return System::DateTime(year, month, day, hour, minute, second);
	}
	void World::CurrentDate::set(System::DateTime value)
	{
		Native::Function::Call(Native::Hash::SET_CLOCK_DATE, value.Year, value.Month, value.Day);
		Native::Function::Call(Native::Hash::SET_CLOCK_TIME, value.Hour, value.Minute, value.Second);
	}
	System::TimeSpan World::CurrentDayTime::get()
	{
		int hour = Native::Function::Call<int>(Native::Hash::GET_CLOCK_HOURS);
		int minute = Native::Function::Call<int>(Native::Hash::GET_CLOCK_MINUTES);
		int second = Native::Function::Call<int>(Native::Hash::GET_CLOCK_SECONDS);

		return System::TimeSpan(hour, minute, second);
	}
	void World::CurrentDayTime::set(System::TimeSpan value)
	{
		Native::Function::Call(Native::Hash::SET_CLOCK_TIME, value.Hours, value.Minutes, value.Seconds);
	}
	void World::GravityLevel::set(int value)
	{
		Native::Function::Call(Native::Hash::SET_GRAVITY_LEVEL, value);
	}
	Camera ^World::RenderingCamera::get()
	{
		const int handle = Native::Function::Call<int>(Native::Hash::GET_RENDERING_CAM);

		if (handle == 0)
		{
			return nullptr;
		}

		return gcnew Camera(handle);
	}
	void World::RenderingCamera::set(Camera ^renderingCamera)
	{
		if (renderingCamera == nullptr)
		{
			Native::Function::Call(Native::Hash::RENDER_SCRIPT_CAMS, false, 0, 3000, 1, 0);
		}
		else
		{
			renderingCamera->IsActive = true;

			Native::Function::Call(Native::Hash::RENDER_SCRIPT_CAMS, true, 0, 3000, 1, 0);
		}
	}
	void World::Weather::set(GTA::Weather value)
	{
		Native::Function::Call(Native::Hash::SET_WEATHER_TYPE_NOW, sWeatherNames[static_cast<int>(value)]);
	}

	array<Blip ^> ^World::GetActiveBlips()
	{
		System::Collections::Generic::List<Blip ^> ^res = gcnew System::Collections::Generic::List<Blip ^>();

		int it = Native::Function::Call<int>(Native::Hash::_GET_BLIP_INFO_ID_ITERATOR);
		int handle = Native::Function::Call<int>(Native::Hash::GET_FIRST_BLIP_INFO_ID, it);

		while (Native::Function::Call<bool>(Native::Hash::DOES_BLIP_EXIST, handle))
		{
			res->Add(gcnew Blip(handle));

			handle = Native::Function::Call<int>(Native::Hash::GET_NEXT_BLIP_INFO_ID, it);
		}

		return res->ToArray();
	}
	array<Ped ^> ^World::GetNearbyPeds(Ped ^ped, float radius)
	{
		return GetNearbyPeds(ped, radius, 10000);
	}
	array<Ped ^> ^World::GetNearbyPeds(Ped ^ped, float radius, int maxAmount)
	{
		const Math::Vector3 position = ped->Position;
		System::Collections::Generic::List<Ped ^> ^result = gcnew System::Collections::Generic::List<Ped ^>();
		int *handles = new int[maxAmount * 2 + 2];

		try
		{
			handles[0] = maxAmount;

			const int amount = Native::Function::Call<int>(Native::Hash::GET_PED_NEARBY_PEDS, ped->Handle, handles, -1);

			for (int i = 0; i < amount; ++i)
			{
				const int index = i * 2 + 2;

				if (handles[index] != 0 && Native::Function::Call<bool>(Native::Hash::DOES_ENTITY_EXIST, handles[index]))
				{
					Ped ^currped = gcnew Ped(handles[index]);

					if (Math::Vector3::Subtract(position, currped->Position).LengthSquared() < radius * radius)
					{
						result->Add(currped);
					}
				}
			}
		}
		finally
		{
			delete[] handles;
		}

		return result->ToArray();
	}
	array<Vehicle ^> ^World::GetNearbyVehicles(Ped ^ped, float radius)
	{
		return GetNearbyVehicles(ped, radius, 10000);
	}
	array<Vehicle ^> ^World::GetNearbyVehicles(Ped ^ped, float radius, int maxAmount)
	{
		const Math::Vector3 position = ped->Position;
		System::Collections::Generic::List<Vehicle ^> ^result = gcnew System::Collections::Generic::List<Vehicle ^>();
		int *handles = new int[maxAmount * 2 + 2];

		try
		{
			handles[0] = maxAmount;

			const int amount = Native::Function::Call<int>(Native::Hash::GET_PED_NEARBY_VEHICLES, ped->Handle, handles, -1);

			for (int i = 0; i < amount; ++i)
			{
				const int index = i * 2 + 2;

				if (handles[index] != 0 && Native::Function::Call<bool>(Native::Hash::DOES_ENTITY_EXIST, handles[index]))
				{
					Vehicle ^vehicle = gcnew Vehicle(handles[index]);

					if (Math::Vector3::Subtract(position, vehicle->Position).LengthSquared() < radius * radius)
					{
						result->Add(vehicle);
					}
				}
			}
		}
		finally
		{
			delete[] handles;
		}

		return result->ToArray();
	}
	Ped ^World::GetClosestPed(Math::Vector3 position, float radius)
	{
		int handle = 0;

		if (!Native::Function::Call<bool>(Native::Hash::GET_CLOSEST_PED, position.X, position.Y, position.Z, radius, true, true, &handle, false, false, -1))
		{
			return nullptr;
		}

		return gcnew Ped(handle);
	}
	Vehicle ^World::GetClosestVehicle(Math::Vector3 position, float radius)
	{
		return Native::Function::Call<Vehicle ^>(Native::Hash::GET_CLOSEST_VEHICLE, position.X, position.Y, position.Z, radius, 0, 70); // Last parameter still unknown.
	}
	float World::GetDistance(Math::Vector3 origin, Math::Vector3 destination)
	{
		return Native::Function::Call<float>(Native::Hash::GET_DISTANCE_BETWEEN_COORDS, origin.X, origin.Y, origin.Z, destination.X, destination.Y, destination.Z, 1);
	}
	float World::GetGroundZ(Math::Vector3 position)
	{
		return GetGroundHeight(position);
	}
	float World::GetGroundHeight(Math::Vector2 position)
	{
		float height = 0.0f;
		Native::Function::Call(Native::Hash::GET_GROUND_Z_FOR_3D_COORD, position.X, position.Y, 1000.0f, &height);

		return height;
	}
	float World::GetGroundHeight(Math::Vector3 position)
	{
		return GetGroundHeight(Math::Vector2(position.X, position.Y));
	}

	Blip ^World::CreateBlip(Math::Vector3 position)
	{
		const int handle = Native::Function::Call<int>(Native::Hash::ADD_BLIP_FOR_COORD, position.X, position.Y, position.Z);

		if (handle == 0)
		{
			return nullptr;
		}

		return gcnew Blip(handle);
	}
	Blip ^World::CreateBlip(Math::Vector3 position, float radius)
	{
		const int handle = Native::Function::Call<int>(Native::Hash::ADD_BLIP_FOR_RADIUS, position.X, position.Y, position.Z, radius);

		if (handle == 0)
		{
			return nullptr;
		}

		return gcnew Blip(handle);
	}
	Camera ^World::CreateCamera(Math::Vector3 position, Math::Vector3 rotation, float fov)
	{
		const int handle = Native::Function::Call<int>(Native::Hash::CREATE_CAM_WITH_PARAMS, "DEFAULT_SCRIPTED_CAMERA", position.X, position.Y, position.Z, rotation.X, rotation.Y, rotation.Z, fov, 1, 2);

		if (handle == 0)
		{
			return nullptr;
		}

		return gcnew Camera(handle);
	}
	Ped ^World::CreatePed(Model model, Math::Vector3 position)
	{
		return CreatePed(model, position, 0.0f);
	}
	Ped ^World::CreatePed(Model model, Math::Vector3 position, float heading)
	{
		if (!model.IsPed || !model.Request(1000))
		{
			return nullptr;
		}

		const int handle = Native::Function::Call<int>(Native::Hash::CREATE_PED, 26, model.Hash, position.X, position.Y, position.Z, heading, false, false);

		if (handle == 0)
		{
			return nullptr;
		}

		return gcnew Ped(handle);
	}
	Ped ^World::CreateRandomPed(Math::Vector3 position)
	{
		const int handle = Native::Function::Call<int>(Native::Hash::CREATE_RANDOM_PED, position.X, position.Y, position.Z);

		if (handle == 0)
		{
			return nullptr;
		}

		return gcnew Ped(handle);
	}
	Vehicle ^World::CreateVehicle(Model model, Math::Vector3 position)
	{
		return CreateVehicle(model, position, 0.0f);
	}
	Vehicle ^World::CreateVehicle(Model model, Math::Vector3 position, float heading)
	{
		if (!model.IsVehicle || !model.Request(1000))
		{
			return nullptr;
		}

		const int handle = Native::Function::Call<int>(Native::Hash::CREATE_VEHICLE, model.Hash, position.X, position.Y, position.Z, heading, false, false);

		if (handle == 0)
		{
			return nullptr;
		}

		return gcnew Vehicle(handle);
	}
	Prop ^World::CreateProp(Model model, Math::Vector3 position, bool dynamic, bool placeOnGround)
	{
		if (placeOnGround)
		{
			position.Z = World::GetGroundHeight(position);
		}

		if (!model.Request(1000))
		{
			return nullptr;
		}

		const int handle = Native::Function::Call<int>(Native::Hash::CREATE_OBJECT, model.Hash, position.X, position.Y, position.Z, 1, 1, dynamic);

		if (handle == 0)
		{
			return nullptr;
		}

		return gcnew Prop(handle);
	}
	Prop ^World::CreateProp(Model model, Math::Vector3 position, Math::Vector3 rotation, bool dynamic, bool placeOnGround)
	{
		Prop ^p = World::CreateProp(model, position, dynamic, placeOnGround);

		if (System::Object::ReferenceEquals(p, nullptr))
		{
			return nullptr;
		}

		p->Rotation = rotation;

		return p;
	}
	Pickup ^World::CreatePickup(PickupType type, Math::Vector3 position, Model model, int value)
	{
		if (!model.Request(1000))
		{
			return nullptr;
		}

		const int handle = Native::Function::Call<int>(Native::Hash::CREATE_PICKUP, static_cast<int>(type), position.X, position.Y, position.Z, 0, value, true, model.Hash);

		if (handle == 0)
		{
			return nullptr;
		}

		return gcnew Pickup(handle);
	}
	Pickup ^World::CreatePickup(PickupType type, Math::Vector3 position, Math::Vector3 rotation, Model model, int value)
	{
		if (!model.Request(1000))
		{
			return nullptr;
		}

		const int handle = Native::Function::Call<int>(Native::Hash::CREATE_PICKUP_ROTATE, static_cast<int>(type), position.X, position.Y, position.Z, rotation.X, rotation.Y, rotation.Z, 0, value, 2, true, model.Hash);

		if (handle == 0)
		{
			return nullptr;
		}

		return gcnew Pickup(handle);
	}
	Prop ^World::CreateAmbientPickup(PickupType type, Math::Vector3 position, Model model, int value)
	{
		if (!model.Request(1000))
		{
			return nullptr;
		}

		const int handle = Native::Function::Call<int>(Native::Hash::CREATE_AMBIENT_PICKUP, static_cast<int>(type), position.X, position.Y, position.Z, 0, value, model.Hash, false, true);

		if (handle == 0)
		{
			return nullptr;
		}

		return gcnew Prop(handle);
	}

	void World::ShootBullet(Math::Vector3 sourcePosition, Math::Vector3 targetPosition, Ped ^owner, Model model, int damage)
	{
		Native::Function::Call(Native::Hash::SHOOT_SINGLE_BULLET_BETWEEN_COORDS, sourcePosition.X, sourcePosition.Y, sourcePosition.Z, targetPosition.X, targetPosition.Y, targetPosition.Z, damage, 1, model.Hash, owner->Handle, 1, 0, -1);
	}
	void World::AddExplosion(Math::Vector3 position, ExplosionType type, float radius, float cameraShake)
	{
		Native::Function::Call(Native::Hash::ADD_EXPLOSION, position.X, position.Y, position.Z, static_cast<int>(type), radius, true, false, cameraShake);
	}
	void World::AddOwnedExplosion(Ped ^ped, Math::Vector3 position, ExplosionType type, float radius, float cameraShake)
	{
		Native::Function::Call(Native::Hash::ADD_OWNED_EXPLOSION, ped->Handle, position.X, position.Y, position.Z, static_cast<int>(type), radius, true, false, cameraShake);
	}
	Rope ^World::AddRope(RopeType type, Math::Vector3 position, Math::Vector3 rotation, float length, float minLength, bool breakable)
	{
		Native::Function::Call(Native::Hash::ROPE_LOAD_TEXTURES);

		const int handle = Native::Function::Call<int>(Native::Hash::ADD_ROPE, position.X, position.Y, position.Z, rotation.X, rotation.Y, rotation.Z, length, static_cast<int>(type), length, minLength, 0.5f, false, false, true, 1.0f, breakable, nullptr);

		if (handle == 0)
		{
			return nullptr;
		}

		return gcnew Rope(handle);
	}
	Rope ^World::AddRope(Math::Vector3 position, Math::Vector3 rotation, double length, int type, double maxLength, double minLength, double p10, bool p11, bool p12, bool p13, double p14, bool breakable)
	{
		if ((type < 1) || (type > 6))
		{
			type = 1;
		}

		Native::Function::Call(Native::Hash::ROPE_LOAD_TEXTURES);
		int tmp;

		const int handle = Native::Function::Call<int>(Native::Hash::ADD_ROPE, position.X, position.Y, position.Z, rotation.X, rotation.Y, rotation.Z, length, type, maxLength, minLength, p10, p11, p12, p13, p14, breakable, &tmp);

		if (handle == 0)
		{
			return nullptr;
		}

		return gcnew Rope(handle);
	}
	void World::DestroyAllCameras()
	{
		Native::Function::Call(Native::Hash::DESTROY_ALL_CAMS, 0);
	}
	void World::SetBlackout(bool enable)
	{
		Native::Function::Call(Native::Hash::_SET_BLACKOUT, enable);
	}

	int World::AddRelationShipGroup(System::String ^groupName)
	{
		return AddRelationshipGroup(groupName);
	}
	int World::AddRelationshipGroup(System::String ^groupName)
	{
		int handle = 0;
		Native::Function::Call(Native::Hash::ADD_RELATIONSHIP_GROUP, groupName, &handle);

		return handle;
	}
	void World::RemoveRelationShipGroup(int group)
	{
		RemoveRelationshipGroup(group);
	}
	void World::RemoveRelationshipGroup(int group)
	{
		Native::Function::Call(Native::Hash::REMOVE_RELATIONSHIP_GROUP, group);
	}
	Relationship World::GetRelationshipBetweenGroups(int group1, int group2)
	{
		return static_cast<Relationship>(Native::Function::Call<int>(Native::Hash::GET_RELATIONSHIP_BETWEEN_GROUPS, group1, group2));
	}
	void World::SetRelationshipBetweenGroups(Relationship relationship, int group1, int group2)
	{
		Native::Function::Call(Native::Hash::SET_RELATIONSHIP_BETWEEN_GROUPS, static_cast<int>(relationship), group1, group2);
		Native::Function::Call(Native::Hash::SET_RELATIONSHIP_BETWEEN_GROUPS, static_cast<int>(relationship), group2, group1);
	}
	void World::ClearRelationshipBetweenGroups(Relationship relationship, int group1, int group2)
	{
		Native::Function::Call(Native::Hash::CLEAR_RELATIONSHIP_BETWEEN_GROUPS, static_cast<int>(relationship), group1, group2);
		Native::Function::Call(Native::Hash::CLEAR_RELATIONSHIP_BETWEEN_GROUPS, static_cast<int>(relationship), group2, group1);
	}

	RaycastResult World::Raycast(Math::Vector3 source, Math::Vector3 target, IntersectOptions options)
	{
		return Raycast(source, target, options, nullptr);
	}
	RaycastResult World::Raycast(Math::Vector3 source, Math::Vector3 target, IntersectOptions options, Entity ^entity)
	{
		return RaycastResult(Native::Function::Call<int>(Native::Hash::_CAST_RAY_POINT_TO_POINT, source.X, source.Y, source.Z, target.X, target.Y, target.Z, static_cast<int>(options), entity == nullptr ? 0 : entity->Handle, 7));
	}

	void World::DrawMarker(MarkerType type, Math::Vector3 pos, Math::Vector3 dir, Math::Vector3 rot, Math::Vector3 scale, System::Drawing::Color color)
	{
		DrawMarker(type, pos, dir, rot, scale, color, false, false, 2, false, nullptr, nullptr, false);
	}
	void World::DrawMarker(MarkerType type, Math::Vector3 pos, Math::Vector3 dir, Math::Vector3 rot, Math::Vector3 scale, System::Drawing::Color color, bool bobUpAndDown, bool faceCamY, int unk2, bool rotateY, System::String ^textueDict, System::String ^textureName, bool drawOnEnt)
	{
		Native::InputArgument^ dict = gcnew Native::InputArgument(0), ^ name = gcnew Native::InputArgument(0);
		if (textueDict != nullptr && textureName != nullptr)
		{
			if (textueDict->Length > 0 && textureName->Length > 0)
			{
				dict = gcnew Native::InputArgument(textueDict);
				name = gcnew Native::InputArgument(textureName);
			}
		}
		Native::Function::Call(Native::Hash::DRAW_MARKER, (int)type, pos.X, pos.Y, pos.Z, dir.X, dir.Y, dir.Z, rot.X, rot.Y, rot.Z, scale.X, scale.Y, scale.Z, color.R, color.G, color.B, color.A, bobUpAndDown, faceCamY, unk2, rotateY, dict, name, drawOnEnt);
	}
>>>>>>> aa23d173
}<|MERGE_RESOLUTION|>--- conflicted
+++ resolved
@@ -1,1328 +1,893 @@
-<<<<<<< HEAD
-#include "World.hpp"
-#include "Native.hpp"
-#include "NativeMemory.hpp"
-
-#include "Blip.hpp"
-#include "Camera.hpp"
-#include "Ped.hpp"
-#include "Prop.hpp"
-#include "Raycast.hpp"
-#include "Rope.hpp"
-#include "Vehicle.hpp"
-
-namespace GTA
-{
-	using namespace System;
-	using namespace System::Collections::Generic;
-
-	DateTime World::CurrentDate::get()
-	{
-		int year = Native::Function::Call<int>(Native::Hash::GET_CLOCK_YEAR);
-		int month = Native::Function::Call<int>(Native::Hash::GET_CLOCK_MONTH);
-		int day = Native::Function::Call<int>(Native::Hash::GET_CLOCK_DAY_OF_MONTH);
-		int hour = Native::Function::Call<int>(Native::Hash::GET_CLOCK_HOURS);
-		int minute = Native::Function::Call<int>(Native::Hash::GET_CLOCK_MINUTES);
-		int second = Native::Function::Call<int>(Native::Hash::GET_CLOCK_SECONDS);
-
-		return DateTime(year, month, day, hour, minute, second);
-	}
-	void World::CurrentDate::set(DateTime value)
-	{
-		Native::Function::Call(Native::Hash::SET_CLOCK_DATE, value.Year, value.Month, value.Day);
-		Native::Function::Call(Native::Hash::SET_CLOCK_TIME, value.Hour, value.Minute, value.Second);
-	}
-	TimeSpan World::CurrentDayTime::get()
-	{
-		int hour = Native::Function::Call<int>(Native::Hash::GET_CLOCK_HOURS);
-		int minute = Native::Function::Call<int>(Native::Hash::GET_CLOCK_MINUTES);
-		int second = Native::Function::Call<int>(Native::Hash::GET_CLOCK_SECONDS);
-
-		return TimeSpan(hour, minute, second);
-	}
-	void World::CurrentDayTime::set(TimeSpan value)
-	{
-		Native::Function::Call(Native::Hash::SET_CLOCK_TIME, value.Hours, value.Minutes, value.Seconds);
-	}
-	void World::GravityLevel::set(int value)
-	{
-		Native::Function::Call(Native::Hash::SET_GRAVITY_LEVEL, value);
-	}
-	Camera ^World::RenderingCamera::get()
-	{
-		return Native::Function::Call<Camera ^>(Native::Hash::GET_RENDERING_CAM);
-	}
-	void World::RenderingCamera::set(Camera ^renderingCamera)
-	{
-		if (renderingCamera == nullptr)
-		{
-			Native::Function::Call(Native::Hash::RENDER_SCRIPT_CAMS, false, 0, 3000, 1, 0);
-		}
-		else
-		{
-			renderingCamera->IsActive = true;
-
-			Native::Function::Call(Native::Hash::RENDER_SCRIPT_CAMS, true, 0, 3000, 1, 0);
-		}
-	}
-	void World::Weather::set(GTA::Weather value)
-	{
-		Native::Function::Call(Native::Hash::SET_WEATHER_TYPE_NOW, sWeatherNames[static_cast<int>(value)]);
-	}
-
-	array<Blip ^> ^World::GetActiveBlips()
-	{
-		Collections::Generic::List<Blip ^> ^res = gcnew Collections::Generic::List<Blip ^>();
-
-		int it = Native::Function::Call<int>(Native::Hash::_GET_BLIP_INFO_ID_ITERATOR);
-		int handle = Native::Function::Call<int>(Native::Hash::GET_FIRST_BLIP_INFO_ID, it);
-
-		while (Native::Function::Call<bool>(Native::Hash::DOES_BLIP_EXIST, handle))
-		{
-			res->Add(gcnew Blip(handle));
-
-			handle = Native::Function::Call<int>(Native::Hash::GET_NEXT_BLIP_INFO_ID, it);
-		}
-
-		return res->ToArray();
-	}
-	array<Ped ^> ^World::GetAllPeds()
-	{
-		List<Ped ^> ^list = gcnew List<Ped ^>();
-		array<int> ^entities = MemoryAccess::GetEntityHandleList();
-
-		for (int i = 0; i < entities->Length; i++)
-		{
-			if (Native::Function::Call<bool>(Native::Hash::DOES_ENTITY_EXIST, entities[i]) && Native::Function::Call<bool>(Native::Hash::IS_ENTITY_A_PED, entities[i]))
-			{
-				list->Add(gcnew Ped(entities[i]));
-			}
-		}
-
-		return list->ToArray();
-	}
-	array<Ped ^> ^World::GetNearbyPeds(Ped ^ped, float radius)
-	{
-		return GetNearbyPeds(ped, radius, 10000);
-	}
-	array<Ped ^> ^World::GetNearbyPeds(Ped ^ped, float radius, int maxAmount)
-	{
-		const Math::Vector3 position = ped->Position;
-		Collections::Generic::List<Ped ^> ^result = gcnew Collections::Generic::List<Ped ^>();
-		int *handles = new int[maxAmount * 2 + 2];
-
-		try
-		{
-			handles[0] = maxAmount;
-
-			const int amount = Native::Function::Call<int>(Native::Hash::GET_PED_NEARBY_PEDS, ped->Handle, handles, -1);
-
-			for (int i = 0; i < amount; ++i)
-			{
-				const int index = i * 2 + 2;
-
-				if (handles[index] != 0 && Native::Function::Call<bool>(Native::Hash::DOES_ENTITY_EXIST, handles[index]))
-				{
-					Ped ^currped = gcnew Ped(handles[index]);
-
-					if (Math::Vector3::Subtract(position, currped->Position).LengthSquared() < radius * radius)
-					{
-						result->Add(currped);
-					}
-				}
-			}
-		}
-		finally
-		{
-			delete[] handles;
-		}
-
-		return result->ToArray();
-	}
-	array<Ped ^> ^World::GetNearbyPeds(Math::Vector3 position, float radius)
-	{
-		auto handles = GetAllPeds();
-		auto resultHandles = gcnew List<Ped ^>();
-
-		for (int i = 0; i < handles->Length; i++)
-		{
-			if (handles[i]->Position.DistanceTo(position) <= radius)
-				resultHandles->Add(handles[i]);
-		}
-
-		return resultHandles->ToArray();
-	}
-	array<Vehicle ^> ^World::GetAllVehicles()
-	{
-		List<Vehicle ^> ^list = gcnew List<Vehicle ^>();
-		array<int> ^entities = MemoryAccess::GetEntityHandleList();
-
-		for (int i = 0; i < entities->Length; i++)
-		{
-			if (Native::Function::Call<bool>(Native::Hash::DOES_ENTITY_EXIST, entities[i]) && Native::Function::Call<bool>(Native::Hash::IS_ENTITY_A_VEHICLE, entities[i]))
-			{
-				list->Add(gcnew Vehicle(entities[i]));
-			}
-		}
-
-		return list->ToArray();
-	}
-	array<Vehicle ^> ^World::GetNearbyVehicles(Ped ^ped, float radius)
-	{
-		return GetNearbyVehicles(ped, radius, 10000);
-	}
-	array<Vehicle ^> ^World::GetNearbyVehicles(Ped ^ped, float radius, int maxAmount)
-	{
-		const Math::Vector3 position = ped->Position;
-		Collections::Generic::List<Vehicle ^> ^result = gcnew Collections::Generic::List<Vehicle ^>();
-		int *handles = new int[maxAmount * 2 + 2];
-
-		try
-		{
-			handles[0] = maxAmount;
-
-			const int amount = Native::Function::Call<int>(Native::Hash::GET_PED_NEARBY_VEHICLES, ped->Handle, handles, -1);
-
-			for (int i = 0; i < amount; ++i)
-			{
-				const int index = i * 2 + 2;
-
-				if (handles[index] != 0 && Native::Function::Call<bool>(Native::Hash::DOES_ENTITY_EXIST, handles[index]))
-				{
-					Vehicle ^vehicle = gcnew Vehicle(handles[index]);
-
-					if (Math::Vector3::Subtract(position, vehicle->Position).LengthSquared() < radius * radius)
-					{
-						result->Add(vehicle);
-					}
-				}
-			}
-		}
-		finally
-		{
-			delete[] handles;
-		}
-
-		return result->ToArray();
-	}
-	array<Vehicle ^> ^World::GetNearbyVehicles(Math::Vector3 position, float radius)
-	{
-		auto handles = GetAllVehicles();
-		auto resultHandles = gcnew List<Vehicle ^>();
-
-		for (int i = 0; i < handles->Length; i++)
-		{
-			if (handles[i]->Position.DistanceTo(position) <= radius)
-				resultHandles->Add(handles[i]);
-		}
-
-		return resultHandles->ToArray();
-	}
-	array<Prop ^> ^World::GetAllProps()
-	{
-		List<Prop ^> ^list = gcnew List<Prop ^>();
-		array<int> ^entities = MemoryAccess::GetEntityHandleList();
-
-		for (int i = 0; i < entities->Length; i++)
-		{
-			if (Native::Function::Call<bool>(Native::Hash::DOES_ENTITY_EXIST, entities[i]) && Native::Function::Call<bool>(Native::Hash::IS_ENTITY_AN_OBJECT, entities[i]))
-			{
-				list->Add(gcnew Prop(entities[i]));
-			}
-		}
-
-		return list->ToArray();
-	}
-	array<Entity ^> ^World::GetAllEntities()
-	{
-		List<Entity ^> ^list = gcnew List<Entity ^>();
-		array<int> ^entities = MemoryAccess::GetEntityHandleList();
-
-		for (int i = 0; i < entities->Length; i++)
-		{
-			if (Native::Function::Call<bool>(Native::Hash::DOES_ENTITY_EXIST, entities[i]))
-			{
-				switch (Native::Function::Call<int>(Native::Hash::GET_ENTITY_TYPE, entities[i]))
-				{
-					case 1:
-						list->Add(gcnew Ped(entities[i]));
-						break;
-					case 2:
-						list->Add(gcnew Vehicle(entities[i]));
-						break;
-					case 3:
-						list->Add(gcnew Prop(entities[i]));
-						break;
-				}
-			}
-		}
-
-		return list->ToArray();
-	}
-	Ped ^World::GetClosestPed(Math::Vector3 position, float radius)
-	{
-		int handle = 0;
-
-		if (!Native::Function::Call<bool>(Native::Hash::GET_CLOSEST_PED, position.X, position.Y, position.Z, radius, true, true, &handle, false, false, -1))
-		{
-			return nullptr;
-		}
-
-		return gcnew Ped(handle);
-	}
-	Vehicle ^World::GetClosestVehicle(Math::Vector3 position, float radius)
-	{
-		return Native::Function::Call<Vehicle ^>(Native::Hash::GET_CLOSEST_VEHICLE, position.X, position.Y, position.Z, radius, 0, 70); // Last parameter still unknown.
-	}
-	float World::GetDistance(Math::Vector3 origin, Math::Vector3 destination)
-	{
-		return Native::Function::Call<float>(Native::Hash::GET_DISTANCE_BETWEEN_COORDS, origin.X, origin.Y, origin.Z, destination.X, destination.Y, destination.Z, 1);
-	}
-	float World::GetGroundHeight(Math::Vector2 position)
-	{
-		float height = 0.0f;
-		Native::Function::Call(Native::Hash::GET_GROUND_Z_FOR_3D_COORD, position.X, position.Y, 1000.0f, &height);
-
-		return height;
-	}
-	float World::GetGroundHeight(Math::Vector3 position)
-	{
-		return GetGroundHeight(Math::Vector2(position.X, position.Y));
-	}
-
-	Blip ^World::CreateBlip(Math::Vector3 position)
-	{
-		return Native::Function::Call<Blip ^>(Native::Hash::ADD_BLIP_FOR_COORD, position.X, position.Y, position.Z);
-	}
-	Blip ^World::CreateBlip(Math::Vector3 position, float radius)
-	{
-		return Native::Function::Call<Blip ^>(Native::Hash::ADD_BLIP_FOR_RADIUS, position.X, position.Y, position.Z, radius);
-	}
-	Camera ^World::CreateCamera(Math::Vector3 position, Math::Vector3 rotation, float fov)
-	{
-		return Native::Function::Call<Camera ^>(Native::Hash::CREATE_CAM_WITH_PARAMS, "DEFAULT_SCRIPTED_CAMERA", position.X, position.Y, position.Z, rotation.X, rotation.Y, rotation.Z, fov, 1, 2);
-	}
-	Ped ^World::CreatePed(Model model, Math::Vector3 position)
-	{
-		return CreatePed(model, position, 0.0f);
-	}
-	Ped ^World::CreatePed(Model model, Math::Vector3 position, float heading)
-	{
-		if (!model.IsPed || !model.Request(1000))
-		{
-			return nullptr;
-		}
-
-		return Native::Function::Call<Ped ^>(Native::Hash::CREATE_PED, 26, model.Hash, position.X, position.Y, position.Z, heading, false, false);
-	}
-	Ped ^World::CreateRandomPed(Math::Vector3 position)
-	{
-		return Native::Function::Call<Ped ^>(Native::Hash::CREATE_RANDOM_PED, position.X, position.Y, position.Z);
-	}
-	Vehicle ^World::CreateVehicle(Model model, Math::Vector3 position)
-	{
-		return CreateVehicle(model, position, 0.0f);
-	}
-	Vehicle ^World::CreateVehicle(Model model, Math::Vector3 position, float heading)
-	{
-		if (!model.IsVehicle || !model.Request(1000))
-		{
-			return nullptr;
-		}
-
-		return Native::Function::Call<Vehicle ^>(Native::Hash::CREATE_VEHICLE, model.Hash, position.X, position.Y, position.Z, heading, false, false);
-	}
-	Prop ^World::CreateProp(Model model, Math::Vector3 position, bool dynamic, bool placeOnGround)
-	{
-		if (placeOnGround)
-		{
-			position.Z = World::GetGroundHeight(position);
-		}
-
-		if (!model.Request(1000))
-		{
-			return nullptr;
-		}
-
-		return Native::Function::Call<Prop ^>(Native::Hash::CREATE_OBJECT, model.Hash, position.X, position.Y, position.Z, 1, 1, dynamic);
-	}
-	Prop ^World::CreateProp(Model model, Math::Vector3 position, Math::Vector3 rotation, bool dynamic, bool placeOnGround)
-	{
-		Prop ^p = World::CreateProp(model, position, dynamic, placeOnGround);
-
-		if (Object::ReferenceEquals(p, nullptr))
-		{
-			return nullptr;
-		}
-
-		p->Rotation = rotation;
-
-		return p;
-	}
-
-	void World::ShootBullet(Math::Vector3 sourcePosition, Math::Vector3 targetPosition, Ped ^owner, Model model, int damage)
-	{
-		Native::Function::Call(Native::Hash::SHOOT_SINGLE_BULLET_BETWEEN_COORDS, sourcePosition.X, sourcePosition.Y, sourcePosition.Z, targetPosition.X, targetPosition.Y, targetPosition.Z, damage, 1, model.Hash, owner->Handle, 1, 0, -1);
-	}
-	void World::AddExplosion(Math::Vector3 position, ExplosionType type, float radius, float cameraShake)
-	{
-		Native::Function::Call(Native::Hash::ADD_EXPLOSION, position.X, position.Y, position.Z, static_cast<int>(type), radius, true, false, cameraShake);
-	}
-	void World::AddOwnedExplosion(Ped ^ped, Math::Vector3 position, ExplosionType type, float radius, float cameraShake)
-	{
-		Native::Function::Call(Native::Hash::ADD_OWNED_EXPLOSION, ped->Handle, position.X, position.Y, position.Z, static_cast<int>(type), radius, true, false, cameraShake);
-	}
-	Rope ^World::AddRope(RopeType type, Math::Vector3 position, Math::Vector3 rotation, float length, float minLength, bool breakable)
-	{
-		Native::Function::Call(Native::Hash::ROPE_LOAD_TEXTURES);
-
-		return Native::Function::Call<Rope ^>(Native::Hash::ADD_ROPE, position.X, position.Y, position.Z, rotation.X, rotation.Y, rotation.Z, length, static_cast<int>(type), length, minLength, 0.5f, false, false, true, 1.0f, breakable, nullptr);
-	}
-	void World::DestroyAllCameras()
-	{
-		Native::Function::Call(Native::Hash::DESTROY_ALL_CAMS, 0);
-	}
-	void World::SetBlackout(bool enable)
-	{
-		Native::Function::Call(Native::Hash::_SET_BLACKOUT, enable);
-	}
-
-	int World::AddRelationshipGroup(String ^groupName)
-	{
-		int handle = 0;
-		Native::Function::Call(Native::Hash::ADD_RELATIONSHIP_GROUP, groupName, &handle);
-
-		return handle;
-	}
-	void World::RemoveRelationshipGroup(int group)
-	{
-		Native::Function::Call(Native::Hash::REMOVE_RELATIONSHIP_GROUP, group);
-	}
-	Relationship World::GetRelationshipBetweenGroups(int group1, int group2)
-	{
-		return static_cast<Relationship>(Native::Function::Call<int>(Native::Hash::GET_RELATIONSHIP_BETWEEN_GROUPS, group1, group2));
-	}
-	void World::SetRelationshipBetweenGroups(Relationship relationship, int group1, int group2)
-	{
-		Native::Function::Call(Native::Hash::SET_RELATIONSHIP_BETWEEN_GROUPS, static_cast<int>(relationship), group1, group2);
-		Native::Function::Call(Native::Hash::SET_RELATIONSHIP_BETWEEN_GROUPS, static_cast<int>(relationship), group2, group1);
-	}
-	void World::ClearRelationshipBetweenGroups(Relationship relationship, int group1, int group2)
-	{
-		Native::Function::Call(Native::Hash::CLEAR_RELATIONSHIP_BETWEEN_GROUPS, static_cast<int>(relationship), group1, group2);
-		Native::Function::Call(Native::Hash::CLEAR_RELATIONSHIP_BETWEEN_GROUPS, static_cast<int>(relationship), group2, group1);
-	}
-
-	RaycastResult World::Raycast(Math::Vector3 source, Math::Vector3 target, IntersectOptions options)
-	{
-		return Raycast(source, target, options, nullptr);
-	}
-	RaycastResult World::Raycast(Math::Vector3 source, Math::Vector3 target, IntersectOptions options, Entity ^entity)
-	{
-		return RaycastResult(Native::Function::Call<int>(Native::Hash::_CAST_RAY_POINT_TO_POINT, source.X, source.Y, source.Z, target.X, target.Y, target.Z, static_cast<int>(options), entity == nullptr ? 0 : entity->Handle, 7));
-	}
-
-	void World::DrawMarker(MarkerType type, Math::Vector3 pos, Math::Vector3 dir, Math::Vector3 rot, Math::Vector3 scale, Drawing::Color color)
-	{
-		DrawMarker(type, pos, dir, rot, scale, color, false, false, 2, false, nullptr, nullptr, false);
-	}
-	void World::DrawMarker(MarkerType type, Math::Vector3 pos, Math::Vector3 dir, Math::Vector3 rot, Math::Vector3 scale, Drawing::Color color, bool bobUpAndDown, bool faceCamY, int unk2, bool rotateY, String ^textueDict, String ^textureName, bool drawOnEnt)
-	{
-		Native::InputArgument^ dict = gcnew Native::InputArgument(0), ^ name = gcnew Native::InputArgument(0);
-
-		if (textueDict != nullptr && textureName != nullptr)
-		{
-			if (textueDict->Length > 0 && textureName->Length > 0)
-			{
-				dict = gcnew Native::InputArgument(textueDict);
-				name = gcnew Native::InputArgument(textureName);
-			}
-		}
-
-		Native::Function::Call(Native::Hash::DRAW_MARKER, (int)type, pos.X, pos.Y, pos.Z, dir.X, dir.Y, dir.Z, rot.X, rot.Y, rot.Z, scale.X, scale.Y, scale.Z, color.R, color.G, color.B, color.A, bobUpAndDown, faceCamY, unk2, rotateY, dict, name, drawOnEnt);
-	}
-
-	void World::DrawLightWithRange(Math::Vector3 position, Drawing::Color color, float range, float intensity)
-	{
-		Native::Function::Call(Native::Hash::DRAW_LIGHT_WITH_RANGE, position.X, position.Y, position.Z, color.R, color.G, color.B, range, intensity);
-	}
-	void World::DrawSpotLight(Math::Vector3 pos, Math::Vector3 dir, Drawing::Color color, float distance, float brightness, float roundness, float radius, float fadeout)
-	{
-		Native::Function::Call(Native::Hash::DRAW_SPOT_LIGHT, pos.X, pos.Y, pos.Z, dir.X, dir.Y, dir.Z, color.R, color.G, color.B, distance, brightness, roundness, radius, fadeout);
-	}
-	void World::DrawSpotLightWithShadow(Math::Vector3 pos, Math::Vector3 dir, Drawing::Color color, float distance, float brightness, float roundness, float radius, float fadeout)
-	{
-		Native::Function::Call(Native::Hash::_0x5BCA583A583194DB, pos.X, pos.Y, pos.Z, dir.X, dir.Y, dir.Z, color.R, color.G, color.B, distance, brightness, roundness, radius, fadeout);
-	}
-
-	float World::CalculateTravelDistance(Math::Vector3 origin, Math::Vector3 destination)
-	{
-		return Native::Function::Call<float>(Native::Hash::CALCULATE_TRAVEL_DISTANCE_BETWEEN_POINTS, origin.X, origin.Y, origin.Z, destination.X, destination.Y, destination.Z);
-	}
-	Math::Vector3 World::GetNextPositionOnSidewalk(Math::Vector2 position)
-	{
-		return World::GetNextPositionOnSidewalk(Math::Vector3(position.X, position.Y, 0));
-	}
-	Math::Vector3 World::GetNextPositionOnSidewalk(Math::Vector3 position)
-	{
-		Native::OutputArgument ^outPos = gcnew Native::OutputArgument();
-
-		if (Native::Function::Call<bool>(Native::Hash::GET_SAFE_COORD_FOR_PED, position.X, position.Y, position.Z, true, outPos, 0))
-		{
-			return outPos->GetResult<Math::Vector3>();
-		}
-		else if (Native::Function::Call<bool>(Native::Hash::GET_SAFE_COORD_FOR_PED, position.X, position.Y, position.Z, false, outPos, 0))
-		{
-			return outPos->GetResult<Math::Vector3>();
-		}
-		else return Math::Vector3::Zero;
-	}
-	Math::Vector3 World::GetNextPositionOnStreet(Math::Vector3 position)
-	{
-		return World::GetNextPositionOnStreet(position, false);
-	}
-	Math::Vector3 World::GetNextPositionOnStreet(Math::Vector2 position, bool unoccupied)
-	{
-		return World::GetNextPositionOnStreet(Math::Vector3(position.X, position.Y, 0), unoccupied);
-	}
-	Math::Vector3 World::GetNextPositionOnStreet(Math::Vector3 position, bool unoccupied)
-	{
-		Native::OutputArgument ^outPos = gcnew Native::OutputArgument();
-
-		if (unoccupied)
-		{
-			for (int i = 1; i < 40; i++)
-			{
-				Native::Function::Call(Native::Hash::GET_NTH_CLOSEST_VEHICLE_NODE, position.X, position.Y, position.Z, i, outPos, 1, 0x40400000, 0);
-				const Math::Vector3 newPos = outPos->GetResult<Math::Vector3>();
-
-				if (!Native::Function::Call<bool>(Native::Hash::IS_POINT_OBSCURED_BY_A_MISSION_ENTITY, newPos.X, newPos.Y, newPos.Z, 5.0f, 5.0f, 5.0f, 0))
-				{
-					return newPos;
-				}
-			}
-		}
-		else if (Native::Function::Call<bool>(Native::Hash::GET_NTH_CLOSEST_VEHICLE_NODE, position.X, position.Y, position.Z, 1, outPos, 1, 0x40400000, 0))
-		{
-			return outPos->GetResult<Math::Vector3>();
-		}
-		return Math::Vector3();
-	}
-	Math::Vector3 World::GetSafeCoordForPed(Math::Vector3 position)
-	{
-		return World::GetSafeCoordForPed(Math::Vector3(position.X, position.Y, position.Z), true, 0);
-	}
-	Math::Vector3 World::GetSafeCoordForPed(Math::Vector3 position, bool sidewalk)
-	{
-		return World::GetSafeCoordForPed(position, sidewalk, 0);
-	}
-	Math::Vector3 World::GetSafeCoordForPed(Math::Vector3 position, bool sidewalk, int flags)
-	{
-		Native::OutputArgument ^outPos = gcnew Native::OutputArgument();
-
-		if (Native::Function::Call<bool>(Native::Hash::GET_SAFE_COORD_FOR_PED, position.X, position.Y, position.Z, sidewalk, outPos, flags))
-		{
-			return outPos->GetResult<Math::Vector3>();
-		}
-		return Math::Vector3::Zero;
-	}
-	Street World::GetStreetAtCoord(Math::Vector2 position)
-	{
-		return World::GetStreetAtCoord(Math::Vector3(position.X, position.Y, 0));
-	}
-	Street World::GetStreetAtCoord(Math::Vector3 position)
-	{
-		Native::OutputArgument ^streetHash = gcnew Native::OutputArgument();
-		Native::OutputArgument ^crossingHash = gcnew Native::OutputArgument();
-
-		Native::Function::Call(Native::Hash::GET_STREET_NAME_AT_COORD, position.X, position.Y, position.Z, streetHash, crossingHash);
-
-		System::String ^name = Native::Function::Call<System::String ^>(Native::Hash::GET_STREET_NAME_FROM_HASH_KEY, streetHash->GetResult<int>());
-		System::String ^crossing = Native::Function::Call<System::String ^>(Native::Hash::GET_STREET_NAME_FROM_HASH_KEY, crossingHash->GetResult<int>());
-
-		Street street = { name, crossing };
-
-		return street;
-	}
-	Zone World::GetZone(System::String ^code)
-	{
-		System::String ^name;
-		if (System::Enum::IsDefined(ZoneID::typeid, code))
-		{
-			switch ((ZoneID)System::Enum::Parse(ZoneID::typeid, code))
-			{
-			case ZoneID::AIRP:
-				name = "Los Santos International Airport";
-				break;
-			case ZoneID::ALAMO:
-				name = "Alamo Sea";
-				break;
-			case ZoneID::ALTA:
-				name = "Alta";
-				break;
-			case ZoneID::ARMYB:
-				name = "Fort Zancudo";
-				break;
-			case ZoneID::BANHAMC:
-				name = "Banham Canyon"; // Banham Canyon Dr
-				break;
-			case ZoneID::BANNING:
-				name = "Banning";
-				break;
-			case ZoneID::BEACH:
-				name = "Vespucci Beach";
-				break;
-			case ZoneID::BHAMCA:
-				name = "Banham Canyon";
-				break;
-			case ZoneID::BRADP:
-				name = "Braddock Pass";
-				break;
-			case ZoneID::BRADT:
-				name = "Braddock Tunnel";
-				break;
-			case ZoneID::BURTON:
-				name = "Burton";
-				break;
-			case ZoneID::CALAFB:
-				name = "Calafia Bridge";
-				break;
-			case ZoneID::CANNY:
-				name = "Raton Canyon";
-				break;
-			case ZoneID::CCREAK:
-				name = "Cassidy Creek";
-				break;
-			case ZoneID::CHAMH:
-				name = "Chamberlain Hills";
-				break;
-			case ZoneID::CHIL:
-				name = "Vinewood Hills";
-				break;
-			case ZoneID::CHU:
-				name = "Chumash";
-				break;
-			case ZoneID::CMSW:
-				name = "Chiliad Mountain State Wilderness";
-				break;
-			case ZoneID::CYPRE:
-				name = "Cypress Flats";
-				break;
-			case ZoneID::DAVIS:
-				name = "Davis";
-				break;
-			case ZoneID::DELBE:
-				name = "Del Perro Beach";
-				break;
-			case ZoneID::DELPE:
-				name = "Del Perro";
-				break;
-			case ZoneID::DELSOL:
-				name = "Puerto Del Sol";
-				break;
-			case ZoneID::DESRT:
-				name = "Grand Senora Desert";
-				break;
-			case ZoneID::DOWNT:
-				name = "Downtown";
-				break;
-			case ZoneID::DTVINE:
-				name = "Downtown Vinewood";
-				break;
-			case ZoneID::EAST_V:
-				name = "East Vinewood";
-				break;
-			case ZoneID::EBURO:
-				name = "El Burro Heights";
-				break;
-			case ZoneID::ELGORL:
-				name = "El Gordo Lighthouse";
-				break;
-			case ZoneID::ELYSIAN:
-				name = "Elysian Island";
-				break;
-			case ZoneID::GALFISH:
-				name = "Galilee";
-				break;
-			case ZoneID::golf:
-				name = "GWC and Golfing Society";
-				break;
-			case ZoneID::GRAPES:
-				name = "Grapeseed";
-				break;
-			case ZoneID::GREATC:
-				name = "Great Chaparral";
-				break;
-			case ZoneID::HARMO:
-				name = "Harmony";
-				break;
-			case ZoneID::HAWICK:
-				name = "Hawick";
-				break;
-			case ZoneID::HORS:
-				name = "Vinewood Racetrack";
-				break;
-			case ZoneID::HUMLAB:
-				name = "Humane Labs and Research";
-				break;
-			case ZoneID::JAIL:
-				name = "Bolingbroke Penitentiary";
-				break;
-			case ZoneID::KOREAT:
-				name = "Little Seoul";
-				break;
-			case ZoneID::LACT:
-				name = "Land Act Reservoir";
-				break;
-			case ZoneID::LAGO:
-				name = "Lago Zancudo";
-				break;
-			case ZoneID::LDAM:
-				name = "Land Act Dam";
-				break;
-			case ZoneID::LEGSQU:
-				name = "Legion Square";
-				break;
-			case ZoneID::LMESA:
-				name = "La Mesa";
-				break;
-			case ZoneID::LOSPUER:
-				name = "La Puerta";
-				break;
-			case ZoneID::MIRR:
-				name = "Mirror Park";
-				break;
-			case ZoneID::MORN:
-				name = "Morningwood";
-				break;
-			case ZoneID::MOVIE:
-				name = "Richards Majestic";
-				break;
-			case ZoneID::MTCHIL:
-				name = "Mount Chiliad";
-				break;
-			case ZoneID::MTGORDO:
-				name = "Mount Gordo";
-				break;
-			case ZoneID::MTJOSE:
-				name = "Mount Josiah";
-				break;
-			case ZoneID::MURRI:
-				name = "Murrieta Heights";
-				break;
-			case ZoneID::NCHU:
-				name = "North Chumash";
-				break;
-			case ZoneID::NOOSE:
-				name = "N.O.O.S.E.";
-				break;
-			case ZoneID::OCEANA:
-				name = "Pacific Ocean";
-				break;
-			case ZoneID::PALCOV:
-				name = "Paleto Cove";
-				break;
-			case ZoneID::PALETO:
-				name = "Paleto Bay";
-				break;
-			case ZoneID::PALFOR:
-				name = "Paleto Forest";
-				break;
-			case ZoneID::PALHIGH:
-				name = "Palomino Highlands";
-				break;
-			case ZoneID::PALMPOW:
-				name = "Palmer-Taylor Power Station";
-				break;
-			case ZoneID::PBLUFF:
-				name = "Pacific Bluffs";
-				break;
-			case ZoneID::PBOX:
-				name = "Pillbox Hill";
-				break;
-			case ZoneID::PROCOB:
-				name = "Procopio Beach";
-				break;
-			case ZoneID::RANCHO:
-				name = "Rancho";
-				break;
-			case ZoneID::RGLEN:
-				name = "Richman Glen";
-				break;
-			case ZoneID::RICHM:
-				name = "Richman";
-				break;
-			case ZoneID::ROCKF:
-				name = "Rockford Hills";
-				break;
-			case ZoneID::RTRAK:
-				name = "Redwood Lights Track";
-				break;
-			case ZoneID::SanAnd:
-				name = "San Andreas";
-				break;
-			case ZoneID::SANCHIA:
-				name = "San Chianski Mountain Range";
-				break;
-			case ZoneID::SANDY:
-				name = "Sandy Shores";
-				break;
-			case ZoneID::SKID:
-				name = "Mission Row";
-				break;
-			case ZoneID::SLAB:
-				name = "Stab City";
-				break;
-			case ZoneID::STAD:
-				name = "Maze Bank Arena";
-				break;
-			case ZoneID::STRAW:
-				name = "Strawberry";
-				break;
-			case ZoneID::TATAMO:
-				name = "Tataviam Mountains";
-				break;
-			case ZoneID::TERMINA:
-				name = "Terminal";
-				break;
-			case ZoneID::TEXTI:
-				name = "Textile City";
-				break;
-			case ZoneID::TONGVAH:
-				name = "Tongva Hills";
-				break;
-			case ZoneID::TONGVAV:
-				name = "Tongva Valley";
-				break;
-			case ZoneID::VCANA:
-				name = "Vespucci Canals";
-				break;
-			case ZoneID::VESP:
-				name = "Vespucci";
-				break;
-			case ZoneID::VINE:
-				name = "Vinewood";
-				break;
-			case ZoneID::WINDF:
-				name = "RON Alternates Wind Farm";
-				break;
-			case ZoneID::WVINE:
-				name = "West Vinewood";
-				break;
-			case ZoneID::ZANCUDO:
-				name = "Zancudo River";
-				break;
-			case ZoneID::ZP_ORT:
-				name = "Port of South Los Santos";
-				break;
-			case ZoneID::ZQ_UAR:
-				name = "Davis Quartz";
-				break;
-			default:
-				name = "Unknown";
-			}
-		}
-		Zone zone = { code, name };
-		return zone;
-	}
-	Zone World::GetZone(Math::Vector2 position)
-	{
-		return GetZone(Math::Vector3(position.X, position.Y, 0));
-	}
-	Zone World::GetZone(Math::Vector3 position)
-	{
-		System::String ^code = GetZoneName(position);
-		return World::GetZone(code);
-	}
-	System::String ^World::GetZoneName(Math::Vector2 position)
-	{
-		return GetZoneName(Math::Vector3(position.X, position.Y, 0));
-	}
-	System::String ^World::GetZoneName(Math::Vector3 position)
-	{
-		return Native::Function::Call<System::String ^>(Native::Hash::GET_NAME_OF_ZONE, position.X, position.Y, position.Z);
-	}
-=======
-#include "World.hpp"
-#include "Native.hpp"
-#include "Ped.hpp"
-#include "Vehicle.hpp"
-#include "Prop.hpp"
-#include "Pickup.hpp"
-#include "Blip.hpp"
-#include "Rope.hpp"
-#include "Camera.hpp"
-#include "Raycast.hpp"
-
-namespace GTA
-{
-	System::DateTime World::CurrentDate::get()
-	{
-		int year = Native::Function::Call<int>(Native::Hash::GET_CLOCK_YEAR);
-		int month = Native::Function::Call<int>(Native::Hash::GET_CLOCK_MONTH);
-		int day = Native::Function::Call<int>(Native::Hash::GET_CLOCK_DAY_OF_MONTH);
-		int hour = Native::Function::Call<int>(Native::Hash::GET_CLOCK_HOURS);
-		int minute = Native::Function::Call<int>(Native::Hash::GET_CLOCK_MINUTES);
-		int second = Native::Function::Call<int>(Native::Hash::GET_CLOCK_SECONDS);
-
-		return System::DateTime(year, month, day, hour, minute, second);
-	}
-	void World::CurrentDate::set(System::DateTime value)
-	{
-		Native::Function::Call(Native::Hash::SET_CLOCK_DATE, value.Year, value.Month, value.Day);
-		Native::Function::Call(Native::Hash::SET_CLOCK_TIME, value.Hour, value.Minute, value.Second);
-	}
-	System::TimeSpan World::CurrentDayTime::get()
-	{
-		int hour = Native::Function::Call<int>(Native::Hash::GET_CLOCK_HOURS);
-		int minute = Native::Function::Call<int>(Native::Hash::GET_CLOCK_MINUTES);
-		int second = Native::Function::Call<int>(Native::Hash::GET_CLOCK_SECONDS);
-
-		return System::TimeSpan(hour, minute, second);
-	}
-	void World::CurrentDayTime::set(System::TimeSpan value)
-	{
-		Native::Function::Call(Native::Hash::SET_CLOCK_TIME, value.Hours, value.Minutes, value.Seconds);
-	}
-	void World::GravityLevel::set(int value)
-	{
-		Native::Function::Call(Native::Hash::SET_GRAVITY_LEVEL, value);
-	}
-	Camera ^World::RenderingCamera::get()
-	{
-		const int handle = Native::Function::Call<int>(Native::Hash::GET_RENDERING_CAM);
-
-		if (handle == 0)
-		{
-			return nullptr;
-		}
-
-		return gcnew Camera(handle);
-	}
-	void World::RenderingCamera::set(Camera ^renderingCamera)
-	{
-		if (renderingCamera == nullptr)
-		{
-			Native::Function::Call(Native::Hash::RENDER_SCRIPT_CAMS, false, 0, 3000, 1, 0);
-		}
-		else
-		{
-			renderingCamera->IsActive = true;
-
-			Native::Function::Call(Native::Hash::RENDER_SCRIPT_CAMS, true, 0, 3000, 1, 0);
-		}
-	}
-	void World::Weather::set(GTA::Weather value)
-	{
-		Native::Function::Call(Native::Hash::SET_WEATHER_TYPE_NOW, sWeatherNames[static_cast<int>(value)]);
-	}
-
-	array<Blip ^> ^World::GetActiveBlips()
-	{
-		System::Collections::Generic::List<Blip ^> ^res = gcnew System::Collections::Generic::List<Blip ^>();
-
-		int it = Native::Function::Call<int>(Native::Hash::_GET_BLIP_INFO_ID_ITERATOR);
-		int handle = Native::Function::Call<int>(Native::Hash::GET_FIRST_BLIP_INFO_ID, it);
-
-		while (Native::Function::Call<bool>(Native::Hash::DOES_BLIP_EXIST, handle))
-		{
-			res->Add(gcnew Blip(handle));
-
-			handle = Native::Function::Call<int>(Native::Hash::GET_NEXT_BLIP_INFO_ID, it);
-		}
-
-		return res->ToArray();
-	}
-	array<Ped ^> ^World::GetNearbyPeds(Ped ^ped, float radius)
-	{
-		return GetNearbyPeds(ped, radius, 10000);
-	}
-	array<Ped ^> ^World::GetNearbyPeds(Ped ^ped, float radius, int maxAmount)
-	{
-		const Math::Vector3 position = ped->Position;
-		System::Collections::Generic::List<Ped ^> ^result = gcnew System::Collections::Generic::List<Ped ^>();
-		int *handles = new int[maxAmount * 2 + 2];
-
-		try
-		{
-			handles[0] = maxAmount;
-
-			const int amount = Native::Function::Call<int>(Native::Hash::GET_PED_NEARBY_PEDS, ped->Handle, handles, -1);
-
-			for (int i = 0; i < amount; ++i)
-			{
-				const int index = i * 2 + 2;
-
-				if (handles[index] != 0 && Native::Function::Call<bool>(Native::Hash::DOES_ENTITY_EXIST, handles[index]))
-				{
-					Ped ^currped = gcnew Ped(handles[index]);
-
-					if (Math::Vector3::Subtract(position, currped->Position).LengthSquared() < radius * radius)
-					{
-						result->Add(currped);
-					}
-				}
-			}
-		}
-		finally
-		{
-			delete[] handles;
-		}
-
-		return result->ToArray();
-	}
-	array<Vehicle ^> ^World::GetNearbyVehicles(Ped ^ped, float radius)
-	{
-		return GetNearbyVehicles(ped, radius, 10000);
-	}
-	array<Vehicle ^> ^World::GetNearbyVehicles(Ped ^ped, float radius, int maxAmount)
-	{
-		const Math::Vector3 position = ped->Position;
-		System::Collections::Generic::List<Vehicle ^> ^result = gcnew System::Collections::Generic::List<Vehicle ^>();
-		int *handles = new int[maxAmount * 2 + 2];
-
-		try
-		{
-			handles[0] = maxAmount;
-
-			const int amount = Native::Function::Call<int>(Native::Hash::GET_PED_NEARBY_VEHICLES, ped->Handle, handles, -1);
-
-			for (int i = 0; i < amount; ++i)
-			{
-				const int index = i * 2 + 2;
-
-				if (handles[index] != 0 && Native::Function::Call<bool>(Native::Hash::DOES_ENTITY_EXIST, handles[index]))
-				{
-					Vehicle ^vehicle = gcnew Vehicle(handles[index]);
-
-					if (Math::Vector3::Subtract(position, vehicle->Position).LengthSquared() < radius * radius)
-					{
-						result->Add(vehicle);
-					}
-				}
-			}
-		}
-		finally
-		{
-			delete[] handles;
-		}
-
-		return result->ToArray();
-	}
-	Ped ^World::GetClosestPed(Math::Vector3 position, float radius)
-	{
-		int handle = 0;
-
-		if (!Native::Function::Call<bool>(Native::Hash::GET_CLOSEST_PED, position.X, position.Y, position.Z, radius, true, true, &handle, false, false, -1))
-		{
-			return nullptr;
-		}
-
-		return gcnew Ped(handle);
-	}
-	Vehicle ^World::GetClosestVehicle(Math::Vector3 position, float radius)
-	{
-		return Native::Function::Call<Vehicle ^>(Native::Hash::GET_CLOSEST_VEHICLE, position.X, position.Y, position.Z, radius, 0, 70); // Last parameter still unknown.
-	}
-	float World::GetDistance(Math::Vector3 origin, Math::Vector3 destination)
-	{
-		return Native::Function::Call<float>(Native::Hash::GET_DISTANCE_BETWEEN_COORDS, origin.X, origin.Y, origin.Z, destination.X, destination.Y, destination.Z, 1);
-	}
-	float World::GetGroundZ(Math::Vector3 position)
-	{
-		return GetGroundHeight(position);
-	}
-	float World::GetGroundHeight(Math::Vector2 position)
-	{
-		float height = 0.0f;
-		Native::Function::Call(Native::Hash::GET_GROUND_Z_FOR_3D_COORD, position.X, position.Y, 1000.0f, &height);
-
-		return height;
-	}
-	float World::GetGroundHeight(Math::Vector3 position)
-	{
-		return GetGroundHeight(Math::Vector2(position.X, position.Y));
-	}
-
-	Blip ^World::CreateBlip(Math::Vector3 position)
-	{
-		const int handle = Native::Function::Call<int>(Native::Hash::ADD_BLIP_FOR_COORD, position.X, position.Y, position.Z);
-
-		if (handle == 0)
-		{
-			return nullptr;
-		}
-
-		return gcnew Blip(handle);
-	}
-	Blip ^World::CreateBlip(Math::Vector3 position, float radius)
-	{
-		const int handle = Native::Function::Call<int>(Native::Hash::ADD_BLIP_FOR_RADIUS, position.X, position.Y, position.Z, radius);
-
-		if (handle == 0)
-		{
-			return nullptr;
-		}
-
-		return gcnew Blip(handle);
-	}
-	Camera ^World::CreateCamera(Math::Vector3 position, Math::Vector3 rotation, float fov)
-	{
-		const int handle = Native::Function::Call<int>(Native::Hash::CREATE_CAM_WITH_PARAMS, "DEFAULT_SCRIPTED_CAMERA", position.X, position.Y, position.Z, rotation.X, rotation.Y, rotation.Z, fov, 1, 2);
-
-		if (handle == 0)
-		{
-			return nullptr;
-		}
-
-		return gcnew Camera(handle);
-	}
-	Ped ^World::CreatePed(Model model, Math::Vector3 position)
-	{
-		return CreatePed(model, position, 0.0f);
-	}
-	Ped ^World::CreatePed(Model model, Math::Vector3 position, float heading)
-	{
-		if (!model.IsPed || !model.Request(1000))
-		{
-			return nullptr;
-		}
-
-		const int handle = Native::Function::Call<int>(Native::Hash::CREATE_PED, 26, model.Hash, position.X, position.Y, position.Z, heading, false, false);
-
-		if (handle == 0)
-		{
-			return nullptr;
-		}
-
-		return gcnew Ped(handle);
-	}
-	Ped ^World::CreateRandomPed(Math::Vector3 position)
-	{
-		const int handle = Native::Function::Call<int>(Native::Hash::CREATE_RANDOM_PED, position.X, position.Y, position.Z);
-
-		if (handle == 0)
-		{
-			return nullptr;
-		}
-
-		return gcnew Ped(handle);
-	}
-	Vehicle ^World::CreateVehicle(Model model, Math::Vector3 position)
-	{
-		return CreateVehicle(model, position, 0.0f);
-	}
-	Vehicle ^World::CreateVehicle(Model model, Math::Vector3 position, float heading)
-	{
-		if (!model.IsVehicle || !model.Request(1000))
-		{
-			return nullptr;
-		}
-
-		const int handle = Native::Function::Call<int>(Native::Hash::CREATE_VEHICLE, model.Hash, position.X, position.Y, position.Z, heading, false, false);
-
-		if (handle == 0)
-		{
-			return nullptr;
-		}
-
-		return gcnew Vehicle(handle);
-	}
-	Prop ^World::CreateProp(Model model, Math::Vector3 position, bool dynamic, bool placeOnGround)
-	{
-		if (placeOnGround)
-		{
-			position.Z = World::GetGroundHeight(position);
-		}
-
-		if (!model.Request(1000))
-		{
-			return nullptr;
-		}
-
-		const int handle = Native::Function::Call<int>(Native::Hash::CREATE_OBJECT, model.Hash, position.X, position.Y, position.Z, 1, 1, dynamic);
-
-		if (handle == 0)
-		{
-			return nullptr;
-		}
-
-		return gcnew Prop(handle);
-	}
-	Prop ^World::CreateProp(Model model, Math::Vector3 position, Math::Vector3 rotation, bool dynamic, bool placeOnGround)
-	{
-		Prop ^p = World::CreateProp(model, position, dynamic, placeOnGround);
-
-		if (System::Object::ReferenceEquals(p, nullptr))
-		{
-			return nullptr;
-		}
-
-		p->Rotation = rotation;
-
-		return p;
-	}
-	Pickup ^World::CreatePickup(PickupType type, Math::Vector3 position, Model model, int value)
-	{
-		if (!model.Request(1000))
-		{
-			return nullptr;
-		}
-
-		const int handle = Native::Function::Call<int>(Native::Hash::CREATE_PICKUP, static_cast<int>(type), position.X, position.Y, position.Z, 0, value, true, model.Hash);
-
-		if (handle == 0)
-		{
-			return nullptr;
-		}
-
-		return gcnew Pickup(handle);
-	}
-	Pickup ^World::CreatePickup(PickupType type, Math::Vector3 position, Math::Vector3 rotation, Model model, int value)
-	{
-		if (!model.Request(1000))
-		{
-			return nullptr;
-		}
-
-		const int handle = Native::Function::Call<int>(Native::Hash::CREATE_PICKUP_ROTATE, static_cast<int>(type), position.X, position.Y, position.Z, rotation.X, rotation.Y, rotation.Z, 0, value, 2, true, model.Hash);
-
-		if (handle == 0)
-		{
-			return nullptr;
-		}
-
-		return gcnew Pickup(handle);
-	}
-	Prop ^World::CreateAmbientPickup(PickupType type, Math::Vector3 position, Model model, int value)
-	{
-		if (!model.Request(1000))
-		{
-			return nullptr;
-		}
-
-		const int handle = Native::Function::Call<int>(Native::Hash::CREATE_AMBIENT_PICKUP, static_cast<int>(type), position.X, position.Y, position.Z, 0, value, model.Hash, false, true);
-
-		if (handle == 0)
-		{
-			return nullptr;
-		}
-
-		return gcnew Prop(handle);
-	}
-
-	void World::ShootBullet(Math::Vector3 sourcePosition, Math::Vector3 targetPosition, Ped ^owner, Model model, int damage)
-	{
-		Native::Function::Call(Native::Hash::SHOOT_SINGLE_BULLET_BETWEEN_COORDS, sourcePosition.X, sourcePosition.Y, sourcePosition.Z, targetPosition.X, targetPosition.Y, targetPosition.Z, damage, 1, model.Hash, owner->Handle, 1, 0, -1);
-	}
-	void World::AddExplosion(Math::Vector3 position, ExplosionType type, float radius, float cameraShake)
-	{
-		Native::Function::Call(Native::Hash::ADD_EXPLOSION, position.X, position.Y, position.Z, static_cast<int>(type), radius, true, false, cameraShake);
-	}
-	void World::AddOwnedExplosion(Ped ^ped, Math::Vector3 position, ExplosionType type, float radius, float cameraShake)
-	{
-		Native::Function::Call(Native::Hash::ADD_OWNED_EXPLOSION, ped->Handle, position.X, position.Y, position.Z, static_cast<int>(type), radius, true, false, cameraShake);
-	}
-	Rope ^World::AddRope(RopeType type, Math::Vector3 position, Math::Vector3 rotation, float length, float minLength, bool breakable)
-	{
-		Native::Function::Call(Native::Hash::ROPE_LOAD_TEXTURES);
-
-		const int handle = Native::Function::Call<int>(Native::Hash::ADD_ROPE, position.X, position.Y, position.Z, rotation.X, rotation.Y, rotation.Z, length, static_cast<int>(type), length, minLength, 0.5f, false, false, true, 1.0f, breakable, nullptr);
-
-		if (handle == 0)
-		{
-			return nullptr;
-		}
-
-		return gcnew Rope(handle);
-	}
-	Rope ^World::AddRope(Math::Vector3 position, Math::Vector3 rotation, double length, int type, double maxLength, double minLength, double p10, bool p11, bool p12, bool p13, double p14, bool breakable)
-	{
-		if ((type < 1) || (type > 6))
-		{
-			type = 1;
-		}
-
-		Native::Function::Call(Native::Hash::ROPE_LOAD_TEXTURES);
-		int tmp;
-
-		const int handle = Native::Function::Call<int>(Native::Hash::ADD_ROPE, position.X, position.Y, position.Z, rotation.X, rotation.Y, rotation.Z, length, type, maxLength, minLength, p10, p11, p12, p13, p14, breakable, &tmp);
-
-		if (handle == 0)
-		{
-			return nullptr;
-		}
-
-		return gcnew Rope(handle);
-	}
-	void World::DestroyAllCameras()
-	{
-		Native::Function::Call(Native::Hash::DESTROY_ALL_CAMS, 0);
-	}
-	void World::SetBlackout(bool enable)
-	{
-		Native::Function::Call(Native::Hash::_SET_BLACKOUT, enable);
-	}
-
-	int World::AddRelationShipGroup(System::String ^groupName)
-	{
-		return AddRelationshipGroup(groupName);
-	}
-	int World::AddRelationshipGroup(System::String ^groupName)
-	{
-		int handle = 0;
-		Native::Function::Call(Native::Hash::ADD_RELATIONSHIP_GROUP, groupName, &handle);
-
-		return handle;
-	}
-	void World::RemoveRelationShipGroup(int group)
-	{
-		RemoveRelationshipGroup(group);
-	}
-	void World::RemoveRelationshipGroup(int group)
-	{
-		Native::Function::Call(Native::Hash::REMOVE_RELATIONSHIP_GROUP, group);
-	}
-	Relationship World::GetRelationshipBetweenGroups(int group1, int group2)
-	{
-		return static_cast<Relationship>(Native::Function::Call<int>(Native::Hash::GET_RELATIONSHIP_BETWEEN_GROUPS, group1, group2));
-	}
-	void World::SetRelationshipBetweenGroups(Relationship relationship, int group1, int group2)
-	{
-		Native::Function::Call(Native::Hash::SET_RELATIONSHIP_BETWEEN_GROUPS, static_cast<int>(relationship), group1, group2);
-		Native::Function::Call(Native::Hash::SET_RELATIONSHIP_BETWEEN_GROUPS, static_cast<int>(relationship), group2, group1);
-	}
-	void World::ClearRelationshipBetweenGroups(Relationship relationship, int group1, int group2)
-	{
-		Native::Function::Call(Native::Hash::CLEAR_RELATIONSHIP_BETWEEN_GROUPS, static_cast<int>(relationship), group1, group2);
-		Native::Function::Call(Native::Hash::CLEAR_RELATIONSHIP_BETWEEN_GROUPS, static_cast<int>(relationship), group2, group1);
-	}
-
-	RaycastResult World::Raycast(Math::Vector3 source, Math::Vector3 target, IntersectOptions options)
-	{
-		return Raycast(source, target, options, nullptr);
-	}
-	RaycastResult World::Raycast(Math::Vector3 source, Math::Vector3 target, IntersectOptions options, Entity ^entity)
-	{
-		return RaycastResult(Native::Function::Call<int>(Native::Hash::_CAST_RAY_POINT_TO_POINT, source.X, source.Y, source.Z, target.X, target.Y, target.Z, static_cast<int>(options), entity == nullptr ? 0 : entity->Handle, 7));
-	}
-
-	void World::DrawMarker(MarkerType type, Math::Vector3 pos, Math::Vector3 dir, Math::Vector3 rot, Math::Vector3 scale, System::Drawing::Color color)
-	{
-		DrawMarker(type, pos, dir, rot, scale, color, false, false, 2, false, nullptr, nullptr, false);
-	}
-	void World::DrawMarker(MarkerType type, Math::Vector3 pos, Math::Vector3 dir, Math::Vector3 rot, Math::Vector3 scale, System::Drawing::Color color, bool bobUpAndDown, bool faceCamY, int unk2, bool rotateY, System::String ^textueDict, System::String ^textureName, bool drawOnEnt)
-	{
-		Native::InputArgument^ dict = gcnew Native::InputArgument(0), ^ name = gcnew Native::InputArgument(0);
-		if (textueDict != nullptr && textureName != nullptr)
-		{
-			if (textueDict->Length > 0 && textureName->Length > 0)
-			{
-				dict = gcnew Native::InputArgument(textueDict);
-				name = gcnew Native::InputArgument(textureName);
-			}
-		}
-		Native::Function::Call(Native::Hash::DRAW_MARKER, (int)type, pos.X, pos.Y, pos.Z, dir.X, dir.Y, dir.Z, rot.X, rot.Y, rot.Z, scale.X, scale.Y, scale.Z, color.R, color.G, color.B, color.A, bobUpAndDown, faceCamY, unk2, rotateY, dict, name, drawOnEnt);
-	}
->>>>>>> aa23d173
+#include "World.hpp"
+#include "Native.hpp"
+#include "NativeMemory.hpp"
+
+#include "Blip.hpp"
+#include "Camera.hpp"
+#include "Ped.hpp"
+#include "Pickup.hpp"
+#include "Prop.hpp"
+#include "Raycast.hpp"
+#include "Rope.hpp"
+#include "Vehicle.hpp"
+
+namespace GTA
+{
+	using namespace System;
+	using namespace System::Collections::Generic;
+
+	DateTime World::CurrentDate::get()
+	{
+		int year = Native::Function::Call<int>(Native::Hash::GET_CLOCK_YEAR);
+		int month = Native::Function::Call<int>(Native::Hash::GET_CLOCK_MONTH);
+		int day = Native::Function::Call<int>(Native::Hash::GET_CLOCK_DAY_OF_MONTH);
+		int hour = Native::Function::Call<int>(Native::Hash::GET_CLOCK_HOURS);
+		int minute = Native::Function::Call<int>(Native::Hash::GET_CLOCK_MINUTES);
+		int second = Native::Function::Call<int>(Native::Hash::GET_CLOCK_SECONDS);
+
+		return DateTime(year, month, day, hour, minute, second);
+	}
+	void World::CurrentDate::set(DateTime value)
+	{
+		Native::Function::Call(Native::Hash::SET_CLOCK_DATE, value.Year, value.Month, value.Day);
+		Native::Function::Call(Native::Hash::SET_CLOCK_TIME, value.Hour, value.Minute, value.Second);
+	}
+	TimeSpan World::CurrentDayTime::get()
+	{
+		int hour = Native::Function::Call<int>(Native::Hash::GET_CLOCK_HOURS);
+		int minute = Native::Function::Call<int>(Native::Hash::GET_CLOCK_MINUTES);
+		int second = Native::Function::Call<int>(Native::Hash::GET_CLOCK_SECONDS);
+
+		return TimeSpan(hour, minute, second);
+	}
+	void World::CurrentDayTime::set(TimeSpan value)
+	{
+		Native::Function::Call(Native::Hash::SET_CLOCK_TIME, value.Hours, value.Minutes, value.Seconds);
+	}
+	void World::GravityLevel::set(int value)
+	{
+		Native::Function::Call(Native::Hash::SET_GRAVITY_LEVEL, value);
+	}
+	Camera ^World::RenderingCamera::get()
+	{
+		return Native::Function::Call<Camera ^>(Native::Hash::GET_RENDERING_CAM);
+	}
+	void World::RenderingCamera::set(Camera ^renderingCamera)
+	{
+		if (renderingCamera == nullptr)
+		{
+			Native::Function::Call(Native::Hash::RENDER_SCRIPT_CAMS, false, 0, 3000, 1, 0);
+		}
+		else
+		{
+			renderingCamera->IsActive = true;
+
+			Native::Function::Call(Native::Hash::RENDER_SCRIPT_CAMS, true, 0, 3000, 1, 0);
+		}
+	}
+	void World::Weather::set(GTA::Weather value)
+	{
+		Native::Function::Call(Native::Hash::SET_WEATHER_TYPE_NOW, sWeatherNames[static_cast<int>(value)]);
+	}
+
+	array<Blip ^> ^World::GetActiveBlips()
+	{
+		Collections::Generic::List<Blip ^> ^res = gcnew Collections::Generic::List<Blip ^>();
+
+		int it = Native::Function::Call<int>(Native::Hash::_GET_BLIP_INFO_ID_ITERATOR);
+		int handle = Native::Function::Call<int>(Native::Hash::GET_FIRST_BLIP_INFO_ID, it);
+
+		while (Native::Function::Call<bool>(Native::Hash::DOES_BLIP_EXIST, handle))
+		{
+			res->Add(gcnew Blip(handle));
+
+			handle = Native::Function::Call<int>(Native::Hash::GET_NEXT_BLIP_INFO_ID, it);
+		}
+
+		return res->ToArray();
+	}
+	array<Ped ^> ^World::GetAllPeds()
+	{
+		List<Ped ^> ^list = gcnew List<Ped ^>();
+		array<int> ^entities = MemoryAccess::GetEntityHandleList();
+
+		for (int i = 0; i < entities->Length; i++)
+		{
+			if (Native::Function::Call<bool>(Native::Hash::DOES_ENTITY_EXIST, entities[i]) && Native::Function::Call<bool>(Native::Hash::IS_ENTITY_A_PED, entities[i]))
+			{
+				list->Add(gcnew Ped(entities[i]));
+			}
+		}
+
+		return list->ToArray();
+	}
+	array<Ped ^> ^World::GetNearbyPeds(Ped ^ped, float radius)
+	{
+		return GetNearbyPeds(ped, radius, 10000);
+	}
+	array<Ped ^> ^World::GetNearbyPeds(Ped ^ped, float radius, int maxAmount)
+	{
+		const Math::Vector3 position = ped->Position;
+		Collections::Generic::List<Ped ^> ^result = gcnew Collections::Generic::List<Ped ^>();
+		int *handles = new int[maxAmount * 2 + 2];
+
+		try
+		{
+			handles[0] = maxAmount;
+
+			const int amount = Native::Function::Call<int>(Native::Hash::GET_PED_NEARBY_PEDS, ped->Handle, handles, -1);
+
+			for (int i = 0; i < amount; ++i)
+			{
+				const int index = i * 2 + 2;
+
+				if (handles[index] != 0 && Native::Function::Call<bool>(Native::Hash::DOES_ENTITY_EXIST, handles[index]))
+				{
+					Ped ^currped = gcnew Ped(handles[index]);
+
+					if (Math::Vector3::Subtract(position, currped->Position).LengthSquared() < radius * radius)
+					{
+						result->Add(currped);
+					}
+				}
+			}
+		}
+		finally
+		{
+			delete[] handles;
+		}
+
+		return result->ToArray();
+	}
+	array<Ped ^> ^World::GetNearbyPeds(Math::Vector3 position, float radius)
+	{
+		auto handles = GetAllPeds();
+		auto resultHandles = gcnew List<Ped ^>();
+
+		for (int i = 0; i < handles->Length; i++)
+		{
+			if (handles[i]->Position.DistanceTo(position) <= radius)
+				resultHandles->Add(handles[i]);
+		}
+
+		return resultHandles->ToArray();
+	}
+	array<Vehicle ^> ^World::GetAllVehicles()
+	{
+		List<Vehicle ^> ^list = gcnew List<Vehicle ^>();
+		array<int> ^entities = MemoryAccess::GetEntityHandleList();
+
+		for (int i = 0; i < entities->Length; i++)
+		{
+			if (Native::Function::Call<bool>(Native::Hash::DOES_ENTITY_EXIST, entities[i]) && Native::Function::Call<bool>(Native::Hash::IS_ENTITY_A_VEHICLE, entities[i]))
+			{
+				list->Add(gcnew Vehicle(entities[i]));
+			}
+		}
+
+		return list->ToArray();
+	}
+	array<Vehicle ^> ^World::GetNearbyVehicles(Ped ^ped, float radius)
+	{
+		return GetNearbyVehicles(ped, radius, 10000);
+	}
+	array<Vehicle ^> ^World::GetNearbyVehicles(Ped ^ped, float radius, int maxAmount)
+	{
+		const Math::Vector3 position = ped->Position;
+		Collections::Generic::List<Vehicle ^> ^result = gcnew Collections::Generic::List<Vehicle ^>();
+		int *handles = new int[maxAmount * 2 + 2];
+
+		try
+		{
+			handles[0] = maxAmount;
+
+			const int amount = Native::Function::Call<int>(Native::Hash::GET_PED_NEARBY_VEHICLES, ped->Handle, handles, -1);
+
+			for (int i = 0; i < amount; ++i)
+			{
+				const int index = i * 2 + 2;
+
+				if (handles[index] != 0 && Native::Function::Call<bool>(Native::Hash::DOES_ENTITY_EXIST, handles[index]))
+				{
+					Vehicle ^vehicle = gcnew Vehicle(handles[index]);
+
+					if (Math::Vector3::Subtract(position, vehicle->Position).LengthSquared() < radius * radius)
+					{
+						result->Add(vehicle);
+					}
+				}
+			}
+		}
+		finally
+		{
+			delete[] handles;
+		}
+
+		return result->ToArray();
+	}
+	array<Vehicle ^> ^World::GetNearbyVehicles(Math::Vector3 position, float radius)
+	{
+		auto handles = GetAllVehicles();
+		auto resultHandles = gcnew List<Vehicle ^>();
+
+		for (int i = 0; i < handles->Length; i++)
+		{
+			if (handles[i]->Position.DistanceTo(position) <= radius)
+				resultHandles->Add(handles[i]);
+		}
+
+		return resultHandles->ToArray();
+	}
+	array<Prop ^> ^World::GetAllProps()
+	{
+		List<Prop ^> ^list = gcnew List<Prop ^>();
+		array<int> ^entities = MemoryAccess::GetEntityHandleList();
+
+		for (int i = 0; i < entities->Length; i++)
+		{
+			if (Native::Function::Call<bool>(Native::Hash::DOES_ENTITY_EXIST, entities[i]) && Native::Function::Call<bool>(Native::Hash::IS_ENTITY_AN_OBJECT, entities[i]))
+			{
+				list->Add(gcnew Prop(entities[i]));
+			}
+		}
+
+		return list->ToArray();
+	}
+	array<Entity ^> ^World::GetAllEntities()
+	{
+		List<Entity ^> ^list = gcnew List<Entity ^>();
+		array<int> ^entities = MemoryAccess::GetEntityHandleList();
+
+		for (int i = 0; i < entities->Length; i++)
+		{
+			if (Native::Function::Call<bool>(Native::Hash::DOES_ENTITY_EXIST, entities[i]))
+			{
+				switch (Native::Function::Call<int>(Native::Hash::GET_ENTITY_TYPE, entities[i]))
+				{
+					case 1:
+						list->Add(gcnew Ped(entities[i]));
+						break;
+					case 2:
+						list->Add(gcnew Vehicle(entities[i]));
+						break;
+					case 3:
+						list->Add(gcnew Prop(entities[i]));
+						break;
+				}
+			}
+		}
+
+		return list->ToArray();
+	}
+	Ped ^World::GetClosestPed(Math::Vector3 position, float radius)
+	{
+		int handle = 0;
+
+		if (!Native::Function::Call<bool>(Native::Hash::GET_CLOSEST_PED, position.X, position.Y, position.Z, radius, true, true, &handle, false, false, -1))
+		{
+			return nullptr;
+		}
+
+		return gcnew Ped(handle);
+	}
+	Vehicle ^World::GetClosestVehicle(Math::Vector3 position, float radius)
+	{
+		return Native::Function::Call<Vehicle ^>(Native::Hash::GET_CLOSEST_VEHICLE, position.X, position.Y, position.Z, radius, 0, 70); // Last parameter still unknown.
+	}
+	float World::GetDistance(Math::Vector3 origin, Math::Vector3 destination)
+	{
+		return Native::Function::Call<float>(Native::Hash::GET_DISTANCE_BETWEEN_COORDS, origin.X, origin.Y, origin.Z, destination.X, destination.Y, destination.Z, 1);
+	}
+	float World::GetGroundHeight(Math::Vector2 position)
+	{
+		float height = 0.0f;
+		Native::Function::Call(Native::Hash::GET_GROUND_Z_FOR_3D_COORD, position.X, position.Y, 1000.0f, &height);
+
+		return height;
+	}
+	float World::GetGroundHeight(Math::Vector3 position)
+	{
+		return GetGroundHeight(Math::Vector2(position.X, position.Y));
+	}
+
+	Blip ^World::CreateBlip(Math::Vector3 position)
+	{
+		return Native::Function::Call<Blip ^>(Native::Hash::ADD_BLIP_FOR_COORD, position.X, position.Y, position.Z);
+	}
+	Blip ^World::CreateBlip(Math::Vector3 position, float radius)
+	{
+		return Native::Function::Call<Blip ^>(Native::Hash::ADD_BLIP_FOR_RADIUS, position.X, position.Y, position.Z, radius);
+	}
+	Camera ^World::CreateCamera(Math::Vector3 position, Math::Vector3 rotation, float fov)
+	{
+		return Native::Function::Call<Camera ^>(Native::Hash::CREATE_CAM_WITH_PARAMS, "DEFAULT_SCRIPTED_CAMERA", position.X, position.Y, position.Z, rotation.X, rotation.Y, rotation.Z, fov, 1, 2);
+	}
+	Ped ^World::CreatePed(Model model, Math::Vector3 position)
+	{
+		return CreatePed(model, position, 0.0f);
+	}
+	Ped ^World::CreatePed(Model model, Math::Vector3 position, float heading)
+	{
+		if (!model.IsPed || !model.Request(1000))
+		{
+			return nullptr;
+		}
+
+		return Native::Function::Call<Ped ^>(Native::Hash::CREATE_PED, 26, model.Hash, position.X, position.Y, position.Z, heading, false, false);
+	}
+	Ped ^World::CreateRandomPed(Math::Vector3 position)
+	{
+		return Native::Function::Call<Ped ^>(Native::Hash::CREATE_RANDOM_PED, position.X, position.Y, position.Z);
+	}
+	Vehicle ^World::CreateVehicle(Model model, Math::Vector3 position)
+	{
+		return CreateVehicle(model, position, 0.0f);
+	}
+	Vehicle ^World::CreateVehicle(Model model, Math::Vector3 position, float heading)
+	{
+		if (!model.IsVehicle || !model.Request(1000))
+		{
+			return nullptr;
+		}
+
+		return Native::Function::Call<Vehicle ^>(Native::Hash::CREATE_VEHICLE, model.Hash, position.X, position.Y, position.Z, heading, false, false);
+	}
+	Prop ^World::CreateProp(Model model, Math::Vector3 position, bool dynamic, bool placeOnGround)
+	{
+		if (placeOnGround)
+		{
+			position.Z = World::GetGroundHeight(position);
+		}
+
+		if (!model.Request(1000))
+		{
+			return nullptr;
+		}
+
+		return Native::Function::Call<Prop ^>(Native::Hash::CREATE_OBJECT, model.Hash, position.X, position.Y, position.Z, 1, 1, dynamic);
+	}
+	Prop ^World::CreateProp(Model model, Math::Vector3 position, Math::Vector3 rotation, bool dynamic, bool placeOnGround)
+	{
+		Prop ^p = World::CreateProp(model, position, dynamic, placeOnGround);
+
+		if (Object::ReferenceEquals(p, nullptr))
+		{
+			return nullptr;
+		}
+
+		p->Rotation = rotation;
+
+		return p;
+	}
+	Pickup ^World::CreatePickup(PickupType type, Math::Vector3 position, Model model, int value)
+	{
+		if (!model.Request(1000))
+		{
+			return nullptr;
+		}
+
+		const int handle = Native::Function::Call<int>(Native::Hash::CREATE_PICKUP, static_cast<int>(type), position.X, position.Y, position.Z, 0, value, true, model.Hash);
+
+		if (handle == 0)
+		{
+			return nullptr;
+		}
+
+		return gcnew Pickup(handle);
+	}
+	Pickup ^World::CreatePickup(PickupType type, Math::Vector3 position, Math::Vector3 rotation, Model model, int value)
+	{
+		if (!model.Request(1000))
+		{
+			return nullptr;
+		}
+
+		const int handle = Native::Function::Call<int>(Native::Hash::CREATE_PICKUP_ROTATE, static_cast<int>(type), position.X, position.Y, position.Z, rotation.X, rotation.Y, rotation.Z, 0, value, 2, true, model.Hash);
+
+		if (handle == 0)
+		{
+			return nullptr;
+		}
+
+		return gcnew Pickup(handle);
+	}
+	Prop ^World::CreateAmbientPickup(PickupType type, Math::Vector3 position, Model model, int value)
+	{
+		if (!model.Request(1000))
+		{
+			return nullptr;
+		}
+
+		const int handle = Native::Function::Call<int>(Native::Hash::CREATE_AMBIENT_PICKUP, static_cast<int>(type), position.X, position.Y, position.Z, 0, value, model.Hash, false, true);
+
+		if (handle == 0)
+		{
+			return nullptr;
+		}
+
+		return gcnew Prop(handle);
+	}
+
+	void World::ShootBullet(Math::Vector3 sourcePosition, Math::Vector3 targetPosition, Ped ^owner, Model model, int damage)
+	{
+		Native::Function::Call(Native::Hash::SHOOT_SINGLE_BULLET_BETWEEN_COORDS, sourcePosition.X, sourcePosition.Y, sourcePosition.Z, targetPosition.X, targetPosition.Y, targetPosition.Z, damage, 1, model.Hash, owner->Handle, 1, 0, -1);
+	}
+	void World::AddExplosion(Math::Vector3 position, ExplosionType type, float radius, float cameraShake)
+	{
+		Native::Function::Call(Native::Hash::ADD_EXPLOSION, position.X, position.Y, position.Z, static_cast<int>(type), radius, true, false, cameraShake);
+	}
+	void World::AddOwnedExplosion(Ped ^ped, Math::Vector3 position, ExplosionType type, float radius, float cameraShake)
+	{
+		Native::Function::Call(Native::Hash::ADD_OWNED_EXPLOSION, ped->Handle, position.X, position.Y, position.Z, static_cast<int>(type), radius, true, false, cameraShake);
+	}
+	Rope ^World::AddRope(RopeType type, Math::Vector3 position, Math::Vector3 rotation, float length, float minLength, bool breakable)
+	{
+		Native::Function::Call(Native::Hash::ROPE_LOAD_TEXTURES);
+
+		return Native::Function::Call<Rope ^>(Native::Hash::ADD_ROPE, position.X, position.Y, position.Z, rotation.X, rotation.Y, rotation.Z, length, static_cast<int>(type), length, minLength, 0.5f, false, false, true, 1.0f, breakable, nullptr);
+	}
+	void World::DestroyAllCameras()
+	{
+		Native::Function::Call(Native::Hash::DESTROY_ALL_CAMS, 0);
+	}
+	void World::SetBlackout(bool enable)
+	{
+		Native::Function::Call(Native::Hash::_SET_BLACKOUT, enable);
+	}
+
+	int World::AddRelationshipGroup(String ^groupName)
+	{
+		int handle = 0;
+		Native::Function::Call(Native::Hash::ADD_RELATIONSHIP_GROUP, groupName, &handle);
+
+		return handle;
+	}
+	void World::RemoveRelationshipGroup(int group)
+	{
+		Native::Function::Call(Native::Hash::REMOVE_RELATIONSHIP_GROUP, group);
+	}
+	Relationship World::GetRelationshipBetweenGroups(int group1, int group2)
+	{
+		return static_cast<Relationship>(Native::Function::Call<int>(Native::Hash::GET_RELATIONSHIP_BETWEEN_GROUPS, group1, group2));
+	}
+	void World::SetRelationshipBetweenGroups(Relationship relationship, int group1, int group2)
+	{
+		Native::Function::Call(Native::Hash::SET_RELATIONSHIP_BETWEEN_GROUPS, static_cast<int>(relationship), group1, group2);
+		Native::Function::Call(Native::Hash::SET_RELATIONSHIP_BETWEEN_GROUPS, static_cast<int>(relationship), group2, group1);
+	}
+	void World::ClearRelationshipBetweenGroups(Relationship relationship, int group1, int group2)
+	{
+		Native::Function::Call(Native::Hash::CLEAR_RELATIONSHIP_BETWEEN_GROUPS, static_cast<int>(relationship), group1, group2);
+		Native::Function::Call(Native::Hash::CLEAR_RELATIONSHIP_BETWEEN_GROUPS, static_cast<int>(relationship), group2, group1);
+	}
+
+	RaycastResult World::Raycast(Math::Vector3 source, Math::Vector3 target, IntersectOptions options)
+	{
+		return Raycast(source, target, options, nullptr);
+	}
+	RaycastResult World::Raycast(Math::Vector3 source, Math::Vector3 target, IntersectOptions options, Entity ^entity)
+	{
+		return RaycastResult(Native::Function::Call<int>(Native::Hash::_CAST_RAY_POINT_TO_POINT, source.X, source.Y, source.Z, target.X, target.Y, target.Z, static_cast<int>(options), entity == nullptr ? 0 : entity->Handle, 7));
+	}
+
+	void World::DrawMarker(MarkerType type, Math::Vector3 pos, Math::Vector3 dir, Math::Vector3 rot, Math::Vector3 scale, Drawing::Color color)
+	{
+		DrawMarker(type, pos, dir, rot, scale, color, false, false, 2, false, nullptr, nullptr, false);
+	}
+	void World::DrawMarker(MarkerType type, Math::Vector3 pos, Math::Vector3 dir, Math::Vector3 rot, Math::Vector3 scale, Drawing::Color color, bool bobUpAndDown, bool faceCamY, int unk2, bool rotateY, String ^textueDict, String ^textureName, bool drawOnEnt)
+	{
+		Native::InputArgument^ dict = gcnew Native::InputArgument(0), ^ name = gcnew Native::InputArgument(0);
+
+		if (textueDict != nullptr && textureName != nullptr)
+		{
+			if (textueDict->Length > 0 && textureName->Length > 0)
+			{
+				dict = gcnew Native::InputArgument(textueDict);
+				name = gcnew Native::InputArgument(textureName);
+			}
+		}
+
+		Native::Function::Call(Native::Hash::DRAW_MARKER, (int)type, pos.X, pos.Y, pos.Z, dir.X, dir.Y, dir.Z, rot.X, rot.Y, rot.Z, scale.X, scale.Y, scale.Z, color.R, color.G, color.B, color.A, bobUpAndDown, faceCamY, unk2, rotateY, dict, name, drawOnEnt);
+	}
+
+	void World::DrawLightWithRange(Math::Vector3 position, Drawing::Color color, float range, float intensity)
+	{
+		Native::Function::Call(Native::Hash::DRAW_LIGHT_WITH_RANGE, position.X, position.Y, position.Z, color.R, color.G, color.B, range, intensity);
+	}
+	void World::DrawSpotLight(Math::Vector3 pos, Math::Vector3 dir, Drawing::Color color, float distance, float brightness, float roundness, float radius, float fadeout)
+	{
+		Native::Function::Call(Native::Hash::DRAW_SPOT_LIGHT, pos.X, pos.Y, pos.Z, dir.X, dir.Y, dir.Z, color.R, color.G, color.B, distance, brightness, roundness, radius, fadeout);
+	}
+	void World::DrawSpotLightWithShadow(Math::Vector3 pos, Math::Vector3 dir, Drawing::Color color, float distance, float brightness, float roundness, float radius, float fadeout)
+	{
+		Native::Function::Call(Native::Hash::_0x5BCA583A583194DB, pos.X, pos.Y, pos.Z, dir.X, dir.Y, dir.Z, color.R, color.G, color.B, distance, brightness, roundness, radius, fadeout);
+	}
+
+	float World::CalculateTravelDistance(Math::Vector3 origin, Math::Vector3 destination)
+	{
+		return Native::Function::Call<float>(Native::Hash::CALCULATE_TRAVEL_DISTANCE_BETWEEN_POINTS, origin.X, origin.Y, origin.Z, destination.X, destination.Y, destination.Z);
+	}
+	Math::Vector3 World::GetNextPositionOnSidewalk(Math::Vector2 position)
+	{
+		return World::GetNextPositionOnSidewalk(Math::Vector3(position.X, position.Y, 0));
+	}
+	Math::Vector3 World::GetNextPositionOnSidewalk(Math::Vector3 position)
+	{
+		Native::OutputArgument ^outPos = gcnew Native::OutputArgument();
+
+		if (Native::Function::Call<bool>(Native::Hash::GET_SAFE_COORD_FOR_PED, position.X, position.Y, position.Z, true, outPos, 0))
+		{
+			return outPos->GetResult<Math::Vector3>();
+		}
+		else if (Native::Function::Call<bool>(Native::Hash::GET_SAFE_COORD_FOR_PED, position.X, position.Y, position.Z, false, outPos, 0))
+		{
+			return outPos->GetResult<Math::Vector3>();
+		}
+		else return Math::Vector3::Zero;
+	}
+	Math::Vector3 World::GetNextPositionOnStreet(Math::Vector3 position)
+	{
+		return World::GetNextPositionOnStreet(position, false);
+	}
+	Math::Vector3 World::GetNextPositionOnStreet(Math::Vector2 position, bool unoccupied)
+	{
+		return World::GetNextPositionOnStreet(Math::Vector3(position.X, position.Y, 0), unoccupied);
+	}
+	Math::Vector3 World::GetNextPositionOnStreet(Math::Vector3 position, bool unoccupied)
+	{
+		Native::OutputArgument ^outPos = gcnew Native::OutputArgument();
+
+		if (unoccupied)
+		{
+			for (int i = 1; i < 40; i++)
+			{
+				Native::Function::Call(Native::Hash::GET_NTH_CLOSEST_VEHICLE_NODE, position.X, position.Y, position.Z, i, outPos, 1, 0x40400000, 0);
+				const Math::Vector3 newPos = outPos->GetResult<Math::Vector3>();
+
+				if (!Native::Function::Call<bool>(Native::Hash::IS_POINT_OBSCURED_BY_A_MISSION_ENTITY, newPos.X, newPos.Y, newPos.Z, 5.0f, 5.0f, 5.0f, 0))
+				{
+					return newPos;
+				}
+			}
+		}
+		else if (Native::Function::Call<bool>(Native::Hash::GET_NTH_CLOSEST_VEHICLE_NODE, position.X, position.Y, position.Z, 1, outPos, 1, 0x40400000, 0))
+		{
+			return outPos->GetResult<Math::Vector3>();
+		}
+		return Math::Vector3();
+	}
+	Math::Vector3 World::GetSafeCoordForPed(Math::Vector3 position)
+	{
+		return World::GetSafeCoordForPed(Math::Vector3(position.X, position.Y, position.Z), true, 0);
+	}
+	Math::Vector3 World::GetSafeCoordForPed(Math::Vector3 position, bool sidewalk)
+	{
+		return World::GetSafeCoordForPed(position, sidewalk, 0);
+	}
+	Math::Vector3 World::GetSafeCoordForPed(Math::Vector3 position, bool sidewalk, int flags)
+	{
+		Native::OutputArgument ^outPos = gcnew Native::OutputArgument();
+
+		if (Native::Function::Call<bool>(Native::Hash::GET_SAFE_COORD_FOR_PED, position.X, position.Y, position.Z, sidewalk, outPos, flags))
+		{
+			return outPos->GetResult<Math::Vector3>();
+		}
+		return Math::Vector3::Zero;
+	}
+	Street World::GetStreetAtCoord(Math::Vector2 position)
+	{
+		return World::GetStreetAtCoord(Math::Vector3(position.X, position.Y, 0));
+	}
+	Street World::GetStreetAtCoord(Math::Vector3 position)
+	{
+		Native::OutputArgument ^streetHash = gcnew Native::OutputArgument();
+		Native::OutputArgument ^crossingHash = gcnew Native::OutputArgument();
+
+		Native::Function::Call(Native::Hash::GET_STREET_NAME_AT_COORD, position.X, position.Y, position.Z, streetHash, crossingHash);
+
+		System::String ^name = Native::Function::Call<System::String ^>(Native::Hash::GET_STREET_NAME_FROM_HASH_KEY, streetHash->GetResult<int>());
+		System::String ^crossing = Native::Function::Call<System::String ^>(Native::Hash::GET_STREET_NAME_FROM_HASH_KEY, crossingHash->GetResult<int>());
+
+		Street street = { name, crossing };
+
+		return street;
+	}
+	Zone World::GetZone(System::String ^code)
+	{
+		System::String ^name;
+		if (System::Enum::IsDefined(ZoneID::typeid, code))
+		{
+			switch ((ZoneID)System::Enum::Parse(ZoneID::typeid, code))
+			{
+			case ZoneID::AIRP:
+				name = "Los Santos International Airport";
+				break;
+			case ZoneID::ALAMO:
+				name = "Alamo Sea";
+				break;
+			case ZoneID::ALTA:
+				name = "Alta";
+				break;
+			case ZoneID::ARMYB:
+				name = "Fort Zancudo";
+				break;
+			case ZoneID::BANHAMC:
+				name = "Banham Canyon"; // Banham Canyon Dr
+				break;
+			case ZoneID::BANNING:
+				name = "Banning";
+				break;
+			case ZoneID::BEACH:
+				name = "Vespucci Beach";
+				break;
+			case ZoneID::BHAMCA:
+				name = "Banham Canyon";
+				break;
+			case ZoneID::BRADP:
+				name = "Braddock Pass";
+				break;
+			case ZoneID::BRADT:
+				name = "Braddock Tunnel";
+				break;
+			case ZoneID::BURTON:
+				name = "Burton";
+				break;
+			case ZoneID::CALAFB:
+				name = "Calafia Bridge";
+				break;
+			case ZoneID::CANNY:
+				name = "Raton Canyon";
+				break;
+			case ZoneID::CCREAK:
+				name = "Cassidy Creek";
+				break;
+			case ZoneID::CHAMH:
+				name = "Chamberlain Hills";
+				break;
+			case ZoneID::CHIL:
+				name = "Vinewood Hills";
+				break;
+			case ZoneID::CHU:
+				name = "Chumash";
+				break;
+			case ZoneID::CMSW:
+				name = "Chiliad Mountain State Wilderness";
+				break;
+			case ZoneID::CYPRE:
+				name = "Cypress Flats";
+				break;
+			case ZoneID::DAVIS:
+				name = "Davis";
+				break;
+			case ZoneID::DELBE:
+				name = "Del Perro Beach";
+				break;
+			case ZoneID::DELPE:
+				name = "Del Perro";
+				break;
+			case ZoneID::DELSOL:
+				name = "Puerto Del Sol";
+				break;
+			case ZoneID::DESRT:
+				name = "Grand Senora Desert";
+				break;
+			case ZoneID::DOWNT:
+				name = "Downtown";
+				break;
+			case ZoneID::DTVINE:
+				name = "Downtown Vinewood";
+				break;
+			case ZoneID::EAST_V:
+				name = "East Vinewood";
+				break;
+			case ZoneID::EBURO:
+				name = "El Burro Heights";
+				break;
+			case ZoneID::ELGORL:
+				name = "El Gordo Lighthouse";
+				break;
+			case ZoneID::ELYSIAN:
+				name = "Elysian Island";
+				break;
+			case ZoneID::GALFISH:
+				name = "Galilee";
+				break;
+			case ZoneID::golf:
+				name = "GWC and Golfing Society";
+				break;
+			case ZoneID::GRAPES:
+				name = "Grapeseed";
+				break;
+			case ZoneID::GREATC:
+				name = "Great Chaparral";
+				break;
+			case ZoneID::HARMO:
+				name = "Harmony";
+				break;
+			case ZoneID::HAWICK:
+				name = "Hawick";
+				break;
+			case ZoneID::HORS:
+				name = "Vinewood Racetrack";
+				break;
+			case ZoneID::HUMLAB:
+				name = "Humane Labs and Research";
+				break;
+			case ZoneID::JAIL:
+				name = "Bolingbroke Penitentiary";
+				break;
+			case ZoneID::KOREAT:
+				name = "Little Seoul";
+				break;
+			case ZoneID::LACT:
+				name = "Land Act Reservoir";
+				break;
+			case ZoneID::LAGO:
+				name = "Lago Zancudo";
+				break;
+			case ZoneID::LDAM:
+				name = "Land Act Dam";
+				break;
+			case ZoneID::LEGSQU:
+				name = "Legion Square";
+				break;
+			case ZoneID::LMESA:
+				name = "La Mesa";
+				break;
+			case ZoneID::LOSPUER:
+				name = "La Puerta";
+				break;
+			case ZoneID::MIRR:
+				name = "Mirror Park";
+				break;
+			case ZoneID::MORN:
+				name = "Morningwood";
+				break;
+			case ZoneID::MOVIE:
+				name = "Richards Majestic";
+				break;
+			case ZoneID::MTCHIL:
+				name = "Mount Chiliad";
+				break;
+			case ZoneID::MTGORDO:
+				name = "Mount Gordo";
+				break;
+			case ZoneID::MTJOSE:
+				name = "Mount Josiah";
+				break;
+			case ZoneID::MURRI:
+				name = "Murrieta Heights";
+				break;
+			case ZoneID::NCHU:
+				name = "North Chumash";
+				break;
+			case ZoneID::NOOSE:
+				name = "N.O.O.S.E.";
+				break;
+			case ZoneID::OCEANA:
+				name = "Pacific Ocean";
+				break;
+			case ZoneID::PALCOV:
+				name = "Paleto Cove";
+				break;
+			case ZoneID::PALETO:
+				name = "Paleto Bay";
+				break;
+			case ZoneID::PALFOR:
+				name = "Paleto Forest";
+				break;
+			case ZoneID::PALHIGH:
+				name = "Palomino Highlands";
+				break;
+			case ZoneID::PALMPOW:
+				name = "Palmer-Taylor Power Station";
+				break;
+			case ZoneID::PBLUFF:
+				name = "Pacific Bluffs";
+				break;
+			case ZoneID::PBOX:
+				name = "Pillbox Hill";
+				break;
+			case ZoneID::PROCOB:
+				name = "Procopio Beach";
+				break;
+			case ZoneID::RANCHO:
+				name = "Rancho";
+				break;
+			case ZoneID::RGLEN:
+				name = "Richman Glen";
+				break;
+			case ZoneID::RICHM:
+				name = "Richman";
+				break;
+			case ZoneID::ROCKF:
+				name = "Rockford Hills";
+				break;
+			case ZoneID::RTRAK:
+				name = "Redwood Lights Track";
+				break;
+			case ZoneID::SanAnd:
+				name = "San Andreas";
+				break;
+			case ZoneID::SANCHIA:
+				name = "San Chianski Mountain Range";
+				break;
+			case ZoneID::SANDY:
+				name = "Sandy Shores";
+				break;
+			case ZoneID::SKID:
+				name = "Mission Row";
+				break;
+			case ZoneID::SLAB:
+				name = "Stab City";
+				break;
+			case ZoneID::STAD:
+				name = "Maze Bank Arena";
+				break;
+			case ZoneID::STRAW:
+				name = "Strawberry";
+				break;
+			case ZoneID::TATAMO:
+				name = "Tataviam Mountains";
+				break;
+			case ZoneID::TERMINA:
+				name = "Terminal";
+				break;
+			case ZoneID::TEXTI:
+				name = "Textile City";
+				break;
+			case ZoneID::TONGVAH:
+				name = "Tongva Hills";
+				break;
+			case ZoneID::TONGVAV:
+				name = "Tongva Valley";
+				break;
+			case ZoneID::VCANA:
+				name = "Vespucci Canals";
+				break;
+			case ZoneID::VESP:
+				name = "Vespucci";
+				break;
+			case ZoneID::VINE:
+				name = "Vinewood";
+				break;
+			case ZoneID::WINDF:
+				name = "RON Alternates Wind Farm";
+				break;
+			case ZoneID::WVINE:
+				name = "West Vinewood";
+				break;
+			case ZoneID::ZANCUDO:
+				name = "Zancudo River";
+				break;
+			case ZoneID::ZP_ORT:
+				name = "Port of South Los Santos";
+				break;
+			case ZoneID::ZQ_UAR:
+				name = "Davis Quartz";
+				break;
+			default:
+				name = "Unknown";
+			}
+		}
+		Zone zone = { code, name };
+		return zone;
+	}
+	Zone World::GetZone(Math::Vector2 position)
+	{
+		return GetZone(Math::Vector3(position.X, position.Y, 0));
+	}
+	Zone World::GetZone(Math::Vector3 position)
+	{
+		System::String ^code = GetZoneName(position);
+		return World::GetZone(code);
+	}
+	System::String ^World::GetZoneName(Math::Vector2 position)
+	{
+		return GetZoneName(Math::Vector3(position.X, position.Y, 0));
+	}
+	System::String ^World::GetZoneName(Math::Vector3 position)
+	{
+		return Native::Function::Call<System::String ^>(Native::Hash::GET_NAME_OF_ZONE, position.X, position.Y, position.Z);
+	}
 }