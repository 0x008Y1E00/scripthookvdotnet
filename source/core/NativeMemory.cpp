--- conflicted
+++ resolved
@@ -206,15 +206,9 @@
 		}
 		array<int> ^MemoryAccess::GetVehicleHandles(array<int> ^modelhashes)
 		{
-<<<<<<< HEAD
 			auto poolTask = gcnew EntityPoolTask(EntityPoolTask::Type::Vehicle);
-			poolTask->_modelHash = modelhash;
-			poolTask->_modelCheck = true;
-=======
-			EntityPoolTask ^pool = gcnew EntityPoolTask(EntityPoolTask::Type::Vehicle);
-			pool->_modelHashes = modelhashes;
-			pool->_modelCheck = true;
->>>>>>> 8dc6ea0c
+			poolTask->_modelHashes = modelhashes;
+			poolTask->_modelCheck = true;
 
 			ScriptDomain::CurrentDomain->ExecuteTask(poolTask);
 
@@ -233,21 +227,12 @@
 		}
 		array<int> ^MemoryAccess::GetVehicleHandles(Math::Vector3 position, float radius, array<int> ^modelhashes)
 		{
-<<<<<<< HEAD
 			auto poolTask = gcnew EntityPoolTask(EntityPoolTask::Type::Vehicle);
 			poolTask->_position = position;
 			poolTask->_radiusSquared = radius * radius;
 			poolTask->_posCheck = true;
-			poolTask->_modelHash = modelhash;
-			poolTask->_modelCheck = true;
-=======
-			EntityPoolTask ^pool = gcnew EntityPoolTask(EntityPoolTask::Type::Vehicle);
-			pool->_position = position;
-			pool->_radiusSquared = radius * radius;
-			pool->_posCheck = true;
-			pool->_modelHashes = modelhashes;
-			pool->_modelCheck = true;
->>>>>>> 8dc6ea0c
+			poolTask->_modelHashes = modelhashes;
+			poolTask->_modelCheck = true;
 
 			ScriptDomain::CurrentDomain->ExecuteTask(poolTask);
 
@@ -263,15 +248,9 @@
 		}
 		array<int> ^MemoryAccess::GetPedHandles(array<int> ^modelhashes)
 		{
-<<<<<<< HEAD
 			auto poolTask = gcnew EntityPoolTask(EntityPoolTask::Type::Ped);
-			poolTask->_modelHash = modelhash;
-			poolTask->_modelCheck = true;
-=======
-			EntityPoolTask ^pool = gcnew EntityPoolTask(EntityPoolTask::Type::Ped);
-			pool->_modelHashes = modelhashes;
-			pool->_modelCheck = true;
->>>>>>> 8dc6ea0c
+			poolTask->_modelHashes = modelhashes;
+			poolTask->_modelCheck = true;
 
 			ScriptDomain::CurrentDomain->ExecuteTask(poolTask);
 
@@ -290,21 +269,12 @@
 		}
 		array<int> ^MemoryAccess::GetPedHandles(Math::Vector3 position, float radius, array<int> ^modelhashes)
 		{
-<<<<<<< HEAD
 			auto poolTask = gcnew EntityPoolTask(EntityPoolTask::Type::Ped);
 			poolTask->_position = position;
 			poolTask->_radiusSquared = radius * radius;
 			poolTask->_posCheck = true;
-			poolTask->_modelHash = modelhash;
-			poolTask->_modelCheck = true;
-=======
-			EntityPoolTask ^pool = gcnew EntityPoolTask(EntityPoolTask::Type::Ped);
-			pool->_position = position;
-			pool->_radiusSquared = radius * radius;
-			pool->_posCheck = true;
-			pool->_modelHashes = modelhashes;
-			pool->_modelCheck = true;
->>>>>>> 8dc6ea0c
+			poolTask->_modelHashes = modelhashes;
+			poolTask->_modelCheck = true;
 
 			ScriptDomain::CurrentDomain->ExecuteTask(poolTask);
 
@@ -320,15 +290,9 @@
 		}
 		array<int> ^MemoryAccess::GetPropHandles(array<int> ^modelhashes)
 		{
-<<<<<<< HEAD
 			auto poolTask = gcnew EntityPoolTask(EntityPoolTask::Type::Object);
-			poolTask->_modelHash = modelhash;
-			poolTask->_modelCheck = true;
-=======
-			EntityPoolTask ^pool = gcnew EntityPoolTask(EntityPoolTask::Type::Object);
-			pool->_modelHashes = modelhashes;
-			pool->_modelCheck = true;
->>>>>>> 8dc6ea0c
+			poolTask->_modelHashes = modelhashes;
+			poolTask->_modelCheck = true;
 
 			ScriptDomain::CurrentDomain->ExecuteTask(poolTask);
 
@@ -347,21 +311,12 @@
 		}
 		array<int> ^MemoryAccess::GetPropHandles(Math::Vector3 position, float radius, array<int> ^modelhashes)
 		{
-<<<<<<< HEAD
 			auto poolTask = gcnew EntityPoolTask(EntityPoolTask::Type::Object);
 			poolTask->_position = position;
 			poolTask->_radiusSquared = radius * radius;
 			poolTask->_posCheck = true;
-			poolTask->_modelHash = modelhash;
-			poolTask->_modelCheck = true;
-=======
-			EntityPoolTask ^pool = gcnew EntityPoolTask(EntityPoolTask::Type::Object);
-			pool->_position = position;
-			pool->_radiusSquared = radius * radius;
-			pool->_posCheck = true;
-			pool->_modelHashes = modelhashes;
-			pool->_modelCheck = true;
->>>>>>> 8dc6ea0c
+			poolTask->_modelHashes = modelhashes;
+			poolTask->_modelCheck = true;
 
 			ScriptDomain::CurrentDomain->ExecuteTask(poolTask);
 
