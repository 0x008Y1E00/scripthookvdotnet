--- conflicted
+++ resolved
@@ -79,14 +79,11 @@
 				fs->Close();
 			}
 		}
-<<<<<<< HEAD
-		catch (Exception ^)
-=======
 		catch (...) { }
 
 		if (Object::ReferenceEquals(ScriptDomain::CurrentDomain, nullptr))
->>>>>>> 23e4f96f
-		{
+		{
+			return;
 		}
 
 		auto console = ScriptDomain::CurrentDomain->Console;
@@ -344,12 +341,7 @@
 	}
 	bool ScriptDomain::LoadAssembly(String ^filename, Assembly ^assembly)
 	{
-<<<<<<< HEAD
 		String ^version = (IO::Path::GetExtension(filename) == ".dll" ? (" v" + assembly->GetName()->Version->ToString(3)) : String::Empty);
-=======
-		filename = IO::Path::GetFullPath(filename);
-
->>>>>>> 23e4f96f
 		unsigned int count = 0;
 
 		try
@@ -399,22 +391,18 @@
 
 		GC::Collect();
 	}
-	Script ^ScriptDomain::InstantiateScript(Type ^scriptType)
-	{
-		if (!scriptType->IsSubclassOf(Script::typeid))
+	GTA::Script ^ScriptDomain::InstantiateScript(Type ^scriptType)
+	{
+		if (!scriptType->IsSubclassOf(GTA::Script::typeid))
 		{
 			return nullptr;
 		}
 
-<<<<<<< HEAD
 		Log("[INFO]", "Instantiating script '", scriptType->FullName,  "' ...");
-=======
-		Log("[INFO]", "Instantiating script '", scriptType->FullName, "' ...");
->>>>>>> 23e4f96f
 
 		try
 		{
-			return static_cast<Script ^>(Activator::CreateInstance(scriptType));
+			return static_cast<GTA::Script ^>(Activator::CreateInstance(scriptType));
 		}
 		catch (MissingMethodException ^)
 		{
@@ -514,7 +502,7 @@
 
 		for each (auto scriptType in _scriptTypes)
 		{
-			Script ^script = InstantiateScript(scriptType->Item2);
+			GTA::Script ^script = InstantiateScript(scriptType->Item2);
 
 			if (Object::ReferenceEquals(script, nullptr))
 			{
@@ -580,7 +568,7 @@
 
 		for each (auto type in types)
 		{
-			Script ^script = InstantiateScript(type);
+			GTA::Script ^script = InstantiateScript(type);
 
 			if (Object::ReferenceEquals(script, nullptr))
 			{
@@ -607,8 +595,10 @@
 
 		Log("[INFO]", "Stopping ", _runningScripts->Count.ToString(), " script(s) ...");
 
-		for each (Script ^script in _runningScripts)
-		{
+		for (int i = 0; i < _runningScripts->Count; i++)
+		{
+			GTA::Script ^script = _runningScripts[i];
+
 			script->Abort();
 
 			delete script;
@@ -621,7 +611,21 @@
 
 		GC::Collect();
 	}
-	void ScriptDomain::AbortScript(Script ^script)
+	void ScriptDomain::AbortScript(String ^filename)
+	{
+		filename = IO::Path::GetFullPath(filename);
+
+		for each (GTA::Script ^script in _runningScripts)
+		{
+			if (!filename->Equals(script->Filename, StringComparison::OrdinalIgnoreCase))
+			{
+				continue;
+			}
+
+			script->Abort();
+		}
+	}
+	void ScriptDomain::AbortScript(GTA::Script ^script)
 	{
 		if (Object::ReferenceEquals(script->_thread, nullptr))
 		{
@@ -637,26 +641,13 @@
 
 		Log("[INFO]", "Aborted script '", script->Name, "'.");
 	}
-	void ScriptDomain::AbortScript(String ^filename)
-	{
-		filename = IO::Path::GetFullPath(filename);
-
-		for each (Script ^script in _runningScripts)
-		{
-			if (!filename->Equals(script->Filename, StringComparison::OrdinalIgnoreCase))
-			{
-				continue;
-			}
-
-			script->Abort();
-		}
-	}
+
 	void ScriptDomain::DoTick()
 	{
 		// Execute scripts
 		for (int i = 0; i < _runningScripts->Count; i++)
 		{
-			Script ^script = _runningScripts[i];
+			GTA::Script ^script = _runningScripts[i];
 
 			if (!script->_running)
 			{
@@ -720,7 +711,7 @@
 			}
 			else
 			{
-				for each (Script ^script in _runningScripts)
+				for each (GTA::Script ^script in _runningScripts)
 				{
 					script->_keyboardEvents->Enqueue(eventinfo);
 				}
