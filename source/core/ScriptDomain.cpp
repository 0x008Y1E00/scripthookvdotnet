--- conflicted
+++ resolved
@@ -78,11 +78,7 @@
 		auto assemblyName = gcnew AssemblyName(args->Name);
 
 		if (assemblyName->Name->StartsWith("ScriptHookVDotNet", StringComparison::CurrentCultureIgnoreCase) &&
-<<<<<<< HEAD
 			assemblyName->Version->Major == assembly->GetName()->Version->Major)
-=======
-			assemblyName->Version->Major <= assembly->GetName()->Version->Major)
->>>>>>> c34d3d8d
 		{
 			return assembly;
 		}
