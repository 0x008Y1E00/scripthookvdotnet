--- conflicted
+++ resolved
@@ -112,17 +112,6 @@
 			Size = size;
 			Color = color;
 		}
-<<<<<<< HEAD
-		Native::Function::Call(Native::Hash::SET_TEXT_FONT, static_cast<int>(Font));
-		Native::Function::Call(Native::Hash::SET_TEXT_SCALE, Scale, Scale);
-		Native::Function::Call(Native::Hash::SET_TEXT_COLOUR, Color.R, Color.G, Color.B, Color.A);
-		Native::Function::Call(Native::Hash::SET_TEXT_CENTRE, Centered ? 1 : 0);
-		Native::Function::Call(Native::Hash::_SET_TEXT_ENTRY, "STRING");
-		Native::Function::Call(Native::Hash::ADD_TEXT_COMPONENT_SUBSTRING_PLAYER_NAME, Caption);
-		Native::Function::Call(Native::Hash::_DRAW_TEXT, x, y);
-	}
-=======
->>>>>>> edc362e0
 
 		void Rectangle::Draw()
 		{
