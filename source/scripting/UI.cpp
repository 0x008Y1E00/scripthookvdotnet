#include "UI.hpp"
#include "Native.hpp"

namespace GTA
{
	namespace UI
	{

		using namespace System;
		using namespace System::Drawing;

<<<<<<< HEAD
	Notification ^UI::Notify(String ^message)
	{
		return Notify(message, false);
	}
	Notification ^UI::Notify(String ^message, bool blinking)
	{
		Native::Function::Call(Native::Hash::_SET_NOTIFICATION_TEXT_ENTRY, "CELL_EMAIL_BCON");
		const int strLen = 99;
		for (int i = 0; i < message->Length; i += strLen)
		{
			System::String ^substr = message->Substring(i, System::Math::Min(strLen, message->Length - i));
			Native::Function::Call(Native::Hash::ADD_TEXT_COMPONENT_SUBSTRING_PLAYER_NAME, substr);
		}

		return gcnew Notification(Native::Function::Call<int>(Native::Hash::_DRAW_NOTIFICATION, blinking, 1));
	}

	void UI::ShowSubtitle(String ^message)
	{
		ShowSubtitle(message, 2500);
	}
	void UI::ShowSubtitle(String ^message, int duration)
	{
		Native::Function::Call(Native::Hash::_SET_TEXT_ENTRY_2, "CELL_EMAIL_BCON");
		const int strLen = 99;
		for (int i = 0; i < message->Length; i += strLen)
		{
			System::String ^substr = message->Substring(i, System::Math::Min(strLen, message->Length - i));
			Native::Function::Call(Native::Hash::ADD_TEXT_COMPONENT_SUBSTRING_PLAYER_NAME, substr);
=======
		Notification::Notification(int handle) : _handle(handle)
		{
		}

		void Notification::Hide()
		{
			Native::Function::Call(Native::Hash::_REMOVE_NOTIFICATION, _handle);
>>>>>>> edc362e0
		}

		Notification ^Screen::Notify(String ^message)
		{
			return Notify(message, false);
		}
		Notification ^Screen::Notify(String ^message, bool blinking)
		{
			Native::Function::Call(Native::Hash::_SET_NOTIFICATION_TEXT_ENTRY, "CELL_EMAIL_BCON");
			const int strLen = 99;
			for (int i = 0; i < message->Length; i += strLen)
			{
				System::String ^substr = message->Substring(i, System::Math::Min(strLen, message->Length - i));
				Native::Function::Call(Native::Hash::_ADD_TEXT_COMPONENT_STRING, substr);
			}

			return gcnew Notification(Native::Function::Call<int>(Native::Hash::_DRAW_NOTIFICATION, blinking, 1));
		}

		void Screen::ShowSubtitle(String ^message)
		{
			ShowSubtitle(message, 2500);
		}
		void Screen::ShowSubtitle(String ^message, int duration)
		{
			Native::Function::Call(Native::Hash::_SET_TEXT_ENTRY_2, "CELL_EMAIL_BCON");
			const int strLen = 99;
			for (int i = 0; i < message->Length; i += strLen)
			{
				System::String ^substr = message->Substring(i, System::Math::Min(strLen, message->Length - i));
				Native::Function::Call(Native::Hash::_ADD_TEXT_COMPONENT_STRING, substr);
			}
			Native::Function::Call(Native::Hash::_DRAW_SUBTITLE_TIMED, duration, 1);
		}

		bool Screen::IsHudComponentActive(HudComponent component)
		{
			return Native::Function::Call<bool>(Native::Hash::IS_HUD_COMPONENT_ACTIVE, static_cast<int>(component));
		}
		void Screen::ShowHudComponentThisFrame(HudComponent component)
		{
			Native::Function::Call(Native::Hash::SHOW_HUD_COMPONENT_THIS_FRAME, static_cast<int>(component));
		}
		void Screen::HideHudComponentThisFrame(HudComponent component)
		{
			Native::Function::Call(Native::Hash::HIDE_HUD_COMPONENT_THIS_FRAME, static_cast<int>(component));
		}

		PointF Screen::WorldToScreen(Math::Vector3 position)
		{
			float pointX, pointY;

			if (!Native::Function::Call<bool>(Native::Hash::_WORLD3D_TO_SCREEN2D, position.X, position.Y, position.Z, &pointX, &pointY))
			{
				return Point();
			}

			return PointF(pointX * Screen::WIDTH, pointY * Screen::HEIGHT);
		}
	}
}<|MERGE_RESOLUTION|>--- conflicted
+++ resolved
@@ -9,37 +9,6 @@
 		using namespace System;
 		using namespace System::Drawing;
 
-<<<<<<< HEAD
-	Notification ^UI::Notify(String ^message)
-	{
-		return Notify(message, false);
-	}
-	Notification ^UI::Notify(String ^message, bool blinking)
-	{
-		Native::Function::Call(Native::Hash::_SET_NOTIFICATION_TEXT_ENTRY, "CELL_EMAIL_BCON");
-		const int strLen = 99;
-		for (int i = 0; i < message->Length; i += strLen)
-		{
-			System::String ^substr = message->Substring(i, System::Math::Min(strLen, message->Length - i));
-			Native::Function::Call(Native::Hash::ADD_TEXT_COMPONENT_SUBSTRING_PLAYER_NAME, substr);
-		}
-
-		return gcnew Notification(Native::Function::Call<int>(Native::Hash::_DRAW_NOTIFICATION, blinking, 1));
-	}
-
-	void UI::ShowSubtitle(String ^message)
-	{
-		ShowSubtitle(message, 2500);
-	}
-	void UI::ShowSubtitle(String ^message, int duration)
-	{
-		Native::Function::Call(Native::Hash::_SET_TEXT_ENTRY_2, "CELL_EMAIL_BCON");
-		const int strLen = 99;
-		for (int i = 0; i < message->Length; i += strLen)
-		{
-			System::String ^substr = message->Substring(i, System::Math::Min(strLen, message->Length - i));
-			Native::Function::Call(Native::Hash::ADD_TEXT_COMPONENT_SUBSTRING_PLAYER_NAME, substr);
-=======
 		Notification::Notification(int handle) : _handle(handle)
 		{
 		}
@@ -47,7 +16,6 @@
 		void Notification::Hide()
 		{
 			Native::Function::Call(Native::Hash::_REMOVE_NOTIFICATION, _handle);
->>>>>>> edc362e0
 		}
 
 		Notification ^Screen::Notify(String ^message)
