--- conflicted
+++ resolved
@@ -7,22 +7,14 @@
 	{
 		public RaycastResult(int handle) : this()
 		{
-<<<<<<< HEAD
-			var hitPositionArg = new OutputArgument();
-			var hitSomethingArg = new OutputArgument();
-			var entityHandleArg = new OutputArgument();
-			var surfaceNormalArg = new OutputArgument();
-			Result = Function.Call<int>(Hash.GET_SHAPE_TEST_RESULT, handle, hitSomethingArg, hitPositionArg, surfaceNormalArg, entityHandleArg);
-=======
 		    NativeVector3 hitPositionArg;
 		    bool hitSomethingArg;
 		    int entityHandleArg;
 		    NativeVector3 surfaceNormalArg;
 			unsafe
 			{
-				Result = Function.Call<int>(Hash._GET_RAYCAST_RESULT, handle, &hitSomethingArg, &hitPositionArg, &surfaceNormalArg, &entityHandleArg);
+				Result = Function.Call<int>(Hash.GET_SHAPE_TEST_RESULT, handle, &hitSomethingArg, &hitPositionArg, &surfaceNormalArg, &entityHandleArg);
 			}
->>>>>>> f4e973a3
 
 			DitHit = hitSomethingArg;
 			HitPosition = hitPositionArg;
