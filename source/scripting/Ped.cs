--- conflicted
+++ resolved
@@ -116,7 +116,7 @@
 		Tasks _tasks;
 		Euphoria _euphoria;
 		WeaponCollection _weapons;
-<<<<<<< HEAD
+		Style _style;
 
 		internal static readonly string[] _speechModifierNames = {
 			"SPEECH_PARAMS_STANDARD",
@@ -157,9 +157,6 @@
 			"SPEECH_PARAMS_SHOUTED_CLEAR",
 			"SPEECH_PARAMS_SHOUTED_CRITICAL",
 		};
-=======
-		Style _style;
->>>>>>> fb574685
 		#endregion
 
 
