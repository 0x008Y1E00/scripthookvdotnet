#pragma once

#include "Vector2.hpp"
#include "Vector3.hpp"
<<<<<<< HEAD
#include "Interface.hpp"
=======
#include "Model.hpp"
>>>>>>> 8dc6ea0c

namespace GTA
{
	#pragma region Forward Declarations
	ref class Blip;
	ref class Camera;
	ref class Entity;
	ref class Ped;
	ref class Prop;
	ref class Rope;
	ref class Vehicle;
	ref class Pickup;
	value class RaycastResult;
	#pragma endregion

	public enum class ExplosionType
	{
		Grenade = 0,
		GrenadeL = 1,
		StickyBomb = 2,
		Molotov1 = 3,
		Rocket = 4,
		TankShell = 5,
		HiOctane = 6,
		Car = 7,
		Plane = 8,
		PetrolPump = 9,
		Bike = 10,
		Steam = 11,
		Flame = 12,
		WaterHydrant = 13,
		GasCanister = 14,
		Boat = 15,
		ShipDestroy = 16,
		Truck = 17,
		Bullet = 18,
		SmokeGL = 19,
		SmokeG = 20,
		BZGas = 21,
		Flare = 22,
		GasCanister2 = 23,
		Extinguisher = 24,
		ProgramAR = 25,
		Train = 26,
		Barrel = 27,
		Propane = 28,
		Blimp = 29,
		FlameExplode = 30,
		Tanker = 31,
		PlaneRocket = 32,
		VehicleBullet = 33,
		GasTank = 34,
		FireWork = 35,
		SnowBall = 36,
		ProxMine = 37,
		Valkyrie = 38
	};
	public enum class IntersectOptions
	{
		Everything = -1,
		Map = 1,
		Mission_Entities = 2,
		Peds1 = 12,//4 and 8 both seem to be peds
		Objects = 16,
		Unk1 = 32,
		Unk2 = 64,
		Unk3 = 128,
		Vegetation = 256,
		Unk4 = 512
	};
	public enum class MarkerType
	{
		UpsideDownCone = 0,
		VerticalCylinder = 1,
		ThickChevronUp = 2,
		ThinChevronUp = 3,
		CheckeredFlagRect = 4,
		CheckeredFlagCircle = 5,
		VerticleCircle = 6,
		PlaneModel = 7,
		LostMCDark = 8,
		LostMCLight = 9,
		Number0 = 10,
		Number1 = 11,
		Number2 = 12,
		Number3 = 13,
		Number4 = 14,
		Number5 = 15,
		Number6 = 16,
		Number7 = 17,
		Number8 = 18,
		Number9 = 19,
		ChevronUpx1 = 20,
		ChevronUpx2 = 21,
		ChevronUpx3 = 22,
		HorizontalCircleFat = 23,
		ReplayIcon = 24,
		HorizontalCircleSkinny = 25,
		HorizontalCircleSkinny_Arrow = 26,
		HorizontalSplitArrowCircle = 27,
		DebugSphere = 28
	};
	public enum class PickupType : System::UInt32
	{
		CustomScript = 0x2C014CA6,
		VehicleCustomScript = 0xA5B8CAA9,
		Parachute = 0x6773257D,
		PortablePackage = 0x80AB931C,
		PortableCrateUnfixed = 0x6E717A95,

		Health = 0x8F707C18,
		HealthSnack = 0x1CD2CF66,
		Armour = 0x4BFB42D1,

		MoneyCase = 0xCE6FDD6B,
		MoneySecurityCase = 0xDE78F17E,
		MoneyVariable = 0xFE18F3AF,
		MoneyMedBag = 0x14568F28,
		MoneyPurse = 0x1E9A99F8,
		MoneyDepBag = 0x20893292,
		MoneyWallet = 0x5DE0AD3E,
		MoneyPaperBag = 0x711D02A4,

		WeaponPistol = 0xF9AFB48F,
		WeaponCombatPistol = 0x8967B4F3,
		WeaponAPPistol = 0x3B662889,
		WeaponSNSPistol = 0xC5B72713,
		WeaponHeavyPistol = 0x9CF13918,
		WeaponMicroSMG = 0x1D9588D3,
		WeaponSMG = 0x3A4C2AD2,
		WeaponMG = 0x85CAA9B1,
		WeaponCombatMG = 0xB2930A14,
		WeaponAssaultRifle = 0xF33C83B0,
		WeaponCarbineRifle = 0xDF711959,
		WeaponAdvancedRifle = 0xB2B5325E,
		WeaponSpecialCarbine = 0x968339D,
		WeaponBullpupRifle = 0x815D66E8,
		WeaponPumpShotgun = 0xA9355DCD,
		WeaponSawnoffShotgun = 0x96B412A3,
		WeaponAssaultShotgun = 0x9299C95B,
		WeaponSniperRifle = 0xFE2A352C,
		WeaponHeavySniper = 0x693583AD,
		WeaponGrenadeLauncher = 0x2E764125,
		WeaponRPG = 0x4D36C349,
		WeaponMinigun = 0x2F36B434,
		WeaponGrenade = 0x5E0683A1,
		WeaponStickyBomb = 0x7C119D58,
		WeaponSmokeGrenade = 0x1CD604C7,
		WeaponMolotov = 0x2DD30479,
		WeaponPetrolCan = 0xC69DE3FF,
		WeaponKnife = 0x278D8734,
		WeaponNightstick = 0x5EA16D74,
		WeaponBat = 0x81EE601E,
		WeaponCrowbar = 0x872DC888,
		WeaponGolfclub = 0x88EAACA7,
		WeaponBottle = 0xFA51ABF5,

		VehicleWeaponPistol = 0xA54AE7B7,
		VehicleWeaponCombatPistol = 0xD0AACEF7,
		VehicleWeaponAPPistol = 0xCC8B3905,
		VehicleWeaponMicroSMG = 0xB86AEE5B,
		VehicleWeaponSawnoffShotgun = 0x2E071B5A,
		VehicleWeaponGrenade = 0xA717F898,
		VehicleWeaponSmokeGrenade = 0x65A7D8E9,
		VehicleWeaponStickyBomb = 0x2C804FE3,
		VehicleWeaponMolotov = 0x84D676D4,
		VehicleHealth = 0x98D79EF,

		AmmoPistol = 0x20796A82,
		AmmoSMG = 0x116FC4E6,
		AmmoMG = 0xDE58E0B3,
		AmmoRifle = 0xE4BD2FC6,
		AmmoShotgun = 0x77F3F2DD,
		AmmoSniper = 0xC02CF125,
		AmmoGrenadeLauncher = 0x881AB0A8,
		AmmoRPG = 0x84837FD7,
		AmmoMinigun = 0xF25A01B9,
		AmmoMissileMP = 0xF99E15D0,
		AmmoBulletMP = 0x550447A9,
		AmmoGrenadeLauncherMP = 0xA421A532
	};
	public enum class Relationship
	{
		Hate = 5,
		Dislike = 4,
		Neutral = 3,
		Like = 2,
		Respect = 1,
		Companion = 0,
		Pedestrians = 255 // or neutral
	};
	public enum class RopeType
	{
		Normal = 4,
	};
	public enum class Weather
	{
		Unknown = -1,
		ExtraSunny,
		Clear,
		Clouds,
		Smog,
		Foggy,
		Overcast,
		Raining,
		ThunderStorm,
		Clearing,
		Neutral,
		Snowing,
		Blizzard,
		Snowlight,
		Christmas,
	};

	public ref class World sealed abstract
	{
	public:
		static property System::DateTime CurrentDate
		{
			System::DateTime get();
			void set(System::DateTime value);
		}
		static property System::TimeSpan CurrentDayTime
		{
			System::TimeSpan get();
			void set(System::TimeSpan value);
		}
		static property int GravityLevel
		{
			void set(int value);
		}
		static property Camera ^RenderingCamera
		{
			Camera ^get();
			void set(Camera ^renderingCamera);
		}
		static property GTA::Weather Weather
		{
			GTA::Weather get();
			void set(GTA::Weather value);
		}
		static property GTA::Weather NextWeather
		{
			GTA::Weather get();
			void set(GTA::Weather value);
		}
		/// <summary>Gets or sets the current transition ratio of the weather.</summary>
		/// <value>A Single representing the current time ratio between 0.0f and 1.0f.</value>
		static property float WeatherTransition
		{
			float get();
			void set(float value);
		}
		static array<Blip ^> ^GetActiveBlips();
		static array<Ped ^> ^GetAllPeds(... array<Model> ^models);
		static array<Ped ^> ^GetNearbyPeds(Ped ^ped, float radius);
		static array<Ped ^> ^GetNearbyPeds(Math::Vector3 position, float radius, ... array<Model> ^models);
		static array<Vehicle ^> ^GetAllVehicles(... array<Model> ^models);
		static array<Vehicle ^> ^GetNearbyVehicles(Ped ^ped, float radius);
		static array<Vehicle ^> ^GetNearbyVehicles(Math::Vector3 position, float radius, ... array<Model> ^models);
		static array<Prop ^> ^GetAllProps(... array<Model> ^models);
		static array<Prop ^> ^GetNearbyProps(Math::Vector3 position, float radius, ... array<Model> ^models);
		static array<Entity ^> ^GetAllEntities();
		static array<Entity ^> ^GetNearbyEntities(Math::Vector3 position, float radius);
		static Ped ^GetClosestPed(Math::Vector3 position, float radius);
		static Vehicle ^GetClosestVehicle(Math::Vector3 position, float radius);
		generic <typename T> where T : ISpatial
		static T GetClosest(Math::Vector3 position, ... array<T> ^spatials);
		static float GetDistance(Math::Vector3 origin, Math::Vector3 destination);
		static float CalculateTravelDistance(Math::Vector3 origin, Math::Vector3 destination);
		static float GetGroundHeight(Math::Vector2 position);
		static float GetGroundHeight(Math::Vector3 position);
		static Math::Vector3 GetWaypointPosition();
		static RaycastResult GetCrosshairCoordinates();
		static Math::Vector3 GetSafeCoordForPed(Math::Vector3 position);
		static Math::Vector3 GetSafeCoordForPed(Math::Vector3 position, bool sidewalk);
		static Math::Vector3 GetSafeCoordForPed(Math::Vector3 position, bool sidewalk, int flags);
		static Math::Vector3 GetNextPositionOnStreet(Math::Vector3 position);
		static Math::Vector3 GetNextPositionOnStreet(Math::Vector2 position, bool unoccupied);
		static Math::Vector3 GetNextPositionOnStreet(Math::Vector3 position, bool unoccupied);
		static Math::Vector3 GetNextPositionOnSidewalk(Math::Vector2 position);
		static Math::Vector3 GetNextPositionOnSidewalk(Math::Vector3 position);
		static System::String ^GetZoneName(Math::Vector2 position);
		static System::String ^GetZoneName(Math::Vector3 position);
		static System::String ^GetZoneNameLabel(Math::Vector2 position);
		static System::String ^GetZoneNameLabel(Math::Vector3 position);
		static System::String ^GetStreetName(Math::Vector2 position);
		static System::String ^GetStreetName(Math::Vector3 position);

		static Blip ^CreateBlip(Math::Vector3 position);
		static Blip ^CreateBlip(Math::Vector3 position, float radius);
		static Camera ^CreateCamera(Math::Vector3 position, Math::Vector3 rotation, float fov);
		static Ped ^CreatePed(Model model, Math::Vector3 position);
		static Ped ^CreatePed(Model model, Math::Vector3 position, float heading);
		static Ped ^CreateRandomPed(Math::Vector3 position);
		static Vehicle ^CreateVehicle(Model model, Math::Vector3 position);
		static Vehicle ^CreateVehicle(Model model, Math::Vector3 position, float heading);
		static Prop ^CreateProp(Model model, Math::Vector3 position, bool dynamic, bool placeOnGround);
		static Prop ^CreateProp(Model model, Math::Vector3 position, Math::Vector3 rotation, bool dynamic, bool placeOnGround);
		static Pickup ^CreatePickup(PickupType type, Math::Vector3 position, Model model, int value);
		static Pickup ^CreatePickup(PickupType type, Math::Vector3 position, Math::Vector3 rotation, Model model, int value);
		static Prop ^CreateAmbientPickup(PickupType type, Math::Vector3 position, Model model, int value);

		static void ShootBullet(Math::Vector3 sourcePosition, Math::Vector3 targetPosition, Ped ^owner, Model model, int damage);
		static void ShootBullet(Math::Vector3 sourcePosition, Math::Vector3 targetPosition, Ped ^owner, Model model, int damage, float speed);
		static void AddExplosion(Math::Vector3 position, ExplosionType type, float radius, float cameraShake);
		static void AddExplosion(Math::Vector3 position, ExplosionType type, float radius, float cameraShake, bool Aubidble, bool Invis);
		static void AddOwnedExplosion(Ped ^ped, Math::Vector3 position, ExplosionType type, float radius, float cameraShake);
		static void AddOwnedExplosion(Ped ^ped, Math::Vector3 position, ExplosionType type, float radius, float cameraShake, bool Aubidble, bool Invis);
		static Rope ^AddRope(RopeType type, Math::Vector3 position, Math::Vector3 rotation, float length, float minLength, bool breakable);
		static void DestroyAllCameras();
		static void SetBlackout(bool enable);

		static int AddRelationshipGroup(System::String ^groupName);
		static void RemoveRelationshipGroup(int group);
		static Relationship GetRelationshipBetweenGroups(int group1, int group2);
		static void SetRelationshipBetweenGroups(Relationship relationship, int group1, int group2);
		static void ClearRelationshipBetweenGroups(Relationship relationship, int group1, int group2);

		static RaycastResult Raycast(Math::Vector3 source, Math::Vector3 target, IntersectOptions options);
		static RaycastResult Raycast(Math::Vector3 source, Math::Vector3 target, IntersectOptions options, Entity ^ignoreEntity);
		static RaycastResult Raycast(Math::Vector3 source, Math::Vector3 direction, float maxDistance, IntersectOptions options);
		static RaycastResult Raycast(Math::Vector3 source, Math::Vector3 direction, float maxDistance, IntersectOptions options, Entity ^ignoreEntity);
		static RaycastResult RaycastCapsule(Math::Vector3 source, Math::Vector3 target, float radius, IntersectOptions options);
		static RaycastResult RaycastCapsule(Math::Vector3 source, Math::Vector3 target, float radius, IntersectOptions options, Entity ^ignoreEntity);
		static RaycastResult RaycastCapsule(Math::Vector3 source, Math::Vector3 direction, float maxDistance, float radius, IntersectOptions options);
		static RaycastResult RaycastCapsule(Math::Vector3 source, Math::Vector3 direction, float maxDistance, float radius, IntersectOptions options, Entity ^ignoreEntity);

		static void DrawMarker(MarkerType type, Math::Vector3 pos, Math::Vector3 dir, Math::Vector3 rot, Math::Vector3 scale, System::Drawing::Color color);
		static void DrawMarker(MarkerType type, Math::Vector3 pos, Math::Vector3 dir, Math::Vector3 rot, Math::Vector3 scale, System::Drawing::Color color, bool bobUpAndDown, bool faceCamY, int unk2, bool rotateY, System::String ^textueDict, System::String ^textureName, bool drawOnEnt);
		static void DrawLightWithRange(Math::Vector3 position, System::Drawing::Color color, float range, float intensity);
		static void DrawSpotLight(Math::Vector3 pos, Math::Vector3 dir, System::Drawing::Color color, float distance, float brightness, float roundness, float radius, float fadeout);
		static void DrawSpotLightWithShadow(Math::Vector3 pos, Math::Vector3 dir, System::Drawing::Color color, float distance, float brightness, float roundness, float radius, float fadeout);

		static void TransitionToWeather(GTA::Weather weather, float duration);

	internal:
		static initonly array<System::String ^> ^_weatherNames = { "EXTRASUNNY", "CLEAR", "CLOUDS", "SMOG", "FOGGY", "OVERCAST", "RAIN", "THUNDER", "CLEARING", "NEUTRAL", "SNOW", "BLIZZARD", "SNOWLIGHT", "XMAS" };
	};
}<|MERGE_RESOLUTION|>--- conflicted
+++ resolved
@@ -2,11 +2,8 @@
 
 #include "Vector2.hpp"
 #include "Vector3.hpp"
-<<<<<<< HEAD
+#include "Model.hpp"
 #include "Interface.hpp"
-=======
-#include "Model.hpp"
->>>>>>> 8dc6ea0c
 
 namespace GTA
 {
