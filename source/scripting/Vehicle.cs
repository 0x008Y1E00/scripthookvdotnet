--- conflicted
+++ resolved
@@ -1601,37 +1601,6 @@
 
 			return list.ToArray();
 		}
-<<<<<<< HEAD
-		public void OpenDoor(VehicleDoor door, bool loose, bool instantly)
-		{
-			Function.Call(Hash.SET_VEHICLE_DOOR_OPEN, Handle, door, loose, instantly);
-		}
-		public void CloseDoor(VehicleDoor door, bool instantly)
-		{
-			Function.Call(Hash.SET_VEHICLE_DOOR_SHUT, Handle, door, instantly);
-		}
-		public void BreakDoor(VehicleDoor door, bool delete = true)
-		{
-			Function.Call(Hash.SET_VEHICLE_DOOR_BROKEN, Handle, door, delete);
-		}
-		public bool IsDoorOpen(VehicleDoor door)
-		{
-			return GetDoorAngleRatio(door) > 0;
-		}
-		public bool IsDoorBroken(VehicleDoor door)
-		{
-			return Function.Call<bool>(Hash.IS_VEHICLE_DOOR_DAMAGED, Handle, door);
-		}
-		public void SetDoorBreakable(VehicleDoor door, bool isBreakable)
-		{
-			Function.Call(Hash._SET_VEHICLE_DOOR_BREAKABLE, Handle, door, isBreakable);
-		}
-		public float GetDoorAngleRatio(VehicleDoor door)
-		{
-			return Function.Call<float>(Hash.GET_VEHICLE_DOOR_ANGLE_RATIO, Handle, door);
-		}
-=======
->>>>>>> 72981f4f
 
 		public bool HasBombBay
 		{
