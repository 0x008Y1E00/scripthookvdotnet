--- conflicted
+++ resolved
@@ -1,871 +1,549 @@
-#include "Ped.hpp"
-#include "Vehicle.hpp"
-#include "Native.hpp"
-#include "Game.hpp"
-
-namespace GTA
-{
-	ref class Random
-	{
-	public:
-		static System::Random ^Instance = gcnew System::Random();
-	};
-
-	Vehicle::Vehicle(int handle) : Entity(handle)
-	{
-	}
-
-	bool Vehicle::HasRoof::get()
-	{
-		return Native::Function::Call<bool>(Native::Hash::DOES_VEHICLE_HAVE_ROOF, this->Handle);
-	}
-	int Vehicle::PassengerSeats::get()
-	{
-		return Native::Function::Call<int>(Native::Hash::GET_VEHICLE_MAX_NUMBER_OF_PASSENGERS, this->Handle);
-	}
-	System::String ^Vehicle::DisplayName::get()
-	{
-		return Native::Function::Call<System::String ^>(Native::Hash::GET_DISPLAY_NAME_FROM_VEHICLE_MODEL, this->Model.Hash);
-	}
-	System::String ^Vehicle::FriendlyName::get()
-	{
-		return GTA::Game::GetGXTEntry(DisplayName);
-	}
-	System::String ^Vehicle::NumberPlate::get()
-	{
-		return Native::Function::Call<System::String ^>(Native::Hash::GET_VEHICLE_NUMBER_PLATE_TEXT, this->Handle);
-	}
-	void Vehicle::NumberPlate::set(System::String ^value)
-	{
-		Native::Function::Call(Native::Hash::SET_VEHICLE_NUMBER_PLATE_TEXT, this->Handle, value);
-	}
-	bool Vehicle::IsConvertible::get()
-	{
-		return Native::Function::Call<bool>(Native::Hash::IS_VEHICLE_A_CONVERTIBLE, this->Handle, 0);
-	}
-	bool Vehicle::IsStolen::get()
-	{
-		return Native::Function::Call<bool>(Native::Hash::IS_VEHICLE_STOLEN, this->Handle);
-	}
-	void Vehicle::IsStolen::set(bool value)
-	{
-		Native::Function::Call(Native::Hash::SET_VEHICLE_IS_STOLEN, this->Handle, value);
-	}
-	bool Vehicle::IsDriveable::get()
-	{
-		return Native::Function::Call<bool>(Native::Hash::IS_VEHICLE_DRIVEABLE, this->Handle, 0);
-	}
-	void Vehicle::IsDriveable::set(bool value)
-	{
-		Native::Function::Call(Native::Hash::SET_VEHICLE_UNDRIVEABLE, this->Handle, !value);
-	}
-	bool Vehicle::IsOnAllWheels::get()
-	{
-		return Native::Function::Call<bool>(Native::Hash::IS_VEHICLE_ON_ALL_WHEELS, this->Handle);
-	}
-	float Vehicle::Speed::get()
-	{
-		return Native::Function::Call<float>(Native::Hash::GET_ENTITY_SPEED, this->Handle);
-	}
-	void Vehicle::Speed::set(float value)
-	{
-		if (this->Model.IsTrain)
-		{
-			Native::Function::Call(Native::Hash::SET_TRAIN_SPEED, this->Handle, value);
-			Native::Function::Call(Native::Hash::SET_TRAIN_CRUISE_SPEED, this->Handle, value);
-		}
-		else
-		{
-			Native::Function::Call(Native::Hash::SET_VEHICLE_FORWARD_SPEED, this->Handle, value);
-		}
-	}
-	float Vehicle::DirtLevel::get()
-	{
-		return Native::Function::Call<float>(Native::Hash::GET_VEHICLE_DIRT_LEVEL, this->Handle);
-	}
-	void Vehicle::DirtLevel::set(float value)
-	{
-		Native::Function::Call(Native::Hash::SET_VEHICLE_DIRT_LEVEL, this->Handle, value);
-	}
-	VehicleRoofState Vehicle::RoofState::get()
-	{
-		return static_cast<VehicleRoofState>(Native::Function::Call<int>(Native::Hash::GET_CONVERTIBLE_ROOF_STATE, this->Handle));
-	}
-	void Vehicle::RoofState::set(VehicleRoofState value)
-	{
-		switch (value)
-		{
-		case VehicleRoofState::Closed:
-		case VehicleRoofState::Closing:
-			Native::Function::Call(Native::Hash::RAISE_CONVERTIBLE_ROOF, this->Handle, 0);
-			break;
-		case VehicleRoofState::Opened:
-		case VehicleRoofState::Opening:
-			Native::Function::Call(Native::Hash::LOWER_CONVERTIBLE_ROOF, this->Handle, 0);
-			break;
-		}
-	}
-	float Vehicle::BodyHealth::get()
-	{
-		return Native::Function::Call<float>(Native::Hash::GET_VEHICLE_HEALTH, this->Handle);
-	}
-	void Vehicle::BodyHealth::set(float value)
-	{
-		Native::Function::Call(Native::Hash::SET_VEHICLE_HEALTH, this->Handle, value);
-	}
-	float Vehicle::EngineHealth::get()
-	{
-		return Native::Function::Call<float>(Native::Hash::GET_VEHICLE_ENGINE_HEALTH, this->Handle);
-	}
-	void Vehicle::EngineHealth::set(float value)
-	{
-		Native::Function::Call(Native::Hash::SET_VEHICLE_ENGINE_HEALTH, this->Handle, value);
-	}
-	float Vehicle::PetrolTankHealth::get()
-	{
-		return Native::Function::Call<float>(Native::Hash::GET_VEHICLE_PETROL_TANK_HEALTH, this->Handle);
-	}
-	void Vehicle::PetrolTankHealth::set(float value)
-	{
-		Native::Function::Call(Native::Hash::SET_VEHICLE_PETROL_TANK_HEALTH, this->Handle, value);
-	}
-	bool Vehicle::SirenActive::get()
-	{
-		return Native::Function::Call<bool>(Native::Hash::IS_VEHICLE_SIREN_ON, this->Handle);
-	}
-	void Vehicle::SirenActive::set(bool value)
-	{
-		Native::Function::Call(Native::Hash::SET_VEHICLE_SIREN, this->Handle, value);
-	}
-	VehicleColor Vehicle::PrimaryColor::get()
-	{
-		int color1, color2;
-		Native::Function::Call(Native::Hash::GET_VEHICLE_COLOURS, this->Handle, &color1, &color2);
-
-		return static_cast<VehicleColor>(color1);
-	}
-	void Vehicle::PrimaryColor::set(VehicleColor value)
-	{
-		int color1, color2;
-		Native::Function::Call(Native::Hash::GET_VEHICLE_COLOURS, this->Handle, &color1, &color2);
-		Native::Function::Call(Native::Hash::SET_VEHICLE_COLOURS, this->Handle, static_cast<int>(value), color2);
-	}
-	VehicleColor Vehicle::SecondaryColor::get()
-	{
-		int color1, color2;
-		Native::Function::Call(Native::Hash::GET_VEHICLE_COLOURS, this->Handle, &color1, &color2);
-
-		return static_cast<VehicleColor>(color2);
-	}
-	void Vehicle::SecondaryColor::set(VehicleColor value)
-	{
-		int color1, color2;
-		Native::Function::Call(Native::Hash::GET_VEHICLE_COLOURS, this->Handle, &color1, &color2);
-		Native::Function::Call(Native::Hash::SET_VEHICLE_COLOURS, this->Handle, color1, static_cast<int>(value));
-	}
-	VehicleColor Vehicle::RimColor::get()
-	{
-		int pearlescentColor, rimColor;
-		Native::Function::Call(Native::Hash::GET_VEHICLE_EXTRA_COLOURS, this->Handle, &pearlescentColor, &rimColor);
-		return static_cast<VehicleColor>(rimColor);
-	}
-	void Vehicle::RimColor::set(VehicleColor value)
-	{
-		Native::Function::Call(
-			Native::Hash::SET_VEHICLE_EXTRA_COLOURS, 
-			this->Handle, 
-			static_cast<int>(this->PearlescentColor),
-			static_cast<int>(value)
-		);
-	}
-	VehicleColor Vehicle::PearlescentColor::get()
-	{
-		int pearlescentColor, rimColor;
-		Native::Function::Call(Native::Hash::GET_VEHICLE_EXTRA_COLOURS, this->Handle, &pearlescentColor, &rimColor);
-		return static_cast<VehicleColor>(pearlescentColor);
-	}
-	void Vehicle::PearlescentColor::set(VehicleColor value)
-	{
-		Native::Function::Call(
-			Native::Hash::SET_VEHICLE_EXTRA_COLOURS, 
-			this->Handle, 
-			static_cast<int>(value), 
-			static_cast<int>(this->RimColor)
-		);
-<<<<<<< HEAD
-	}
-	VehicleWheelType Vehicle::WheelType::get()
-	{
-		return static_cast<VehicleWheelType>(Native::Function::Call<int>(Native::Hash::GET_VEHICLE_WHEEL_TYPE, this->Handle));
-	}
-	void Vehicle::WheelType::set(VehicleWheelType wheelType)
-	{
-		Native::Function::Call(Native::Hash::SET_VEHICLE_WHEEL_TYPE, this->Handle, static_cast<int>(wheelType));
-	}
-	VehicleWindowTint Vehicle::WindowTint::get()
-	{
-		return static_cast<VehicleWindowTint>(Native::Function::Call<int>(Native::Hash::GET_VEHICLE_WINDOW_TINT, this->Handle));
-	}
-	void Vehicle::WindowTint::set(VehicleWindowTint windowTint)
-	{
-		Native::Function::Call(Native::Hash::SET_VEHICLE_WINDOW_TINT, this->Handle, static_cast<int>(windowTint));
-	}
-	bool Vehicle::IsPrimaryColorCustom::get()
-	{
-		return Native::Function::Call<bool>(Native::Hash::_DOES_VEHICLE_HAVE_SECONDARY_COLOUR, this->Handle);
-	}
-	bool Vehicle::IsSecondaryColorCustom::get()
-	{
-		return Native::Function::Call<bool>(Native::Hash::_0x910A32E7AAD2656C, this->Handle);
-	}
-
-	void Vehicle::IsWanted::set(bool value)
-	{
-		Native::Function::Call(Native::Hash::SET_VEHICLE_IS_WANTED, this->Handle, value);
-	}
-	void Vehicle::EngineRunning::set(bool value)
-	{
-		Native::Function::Call(Native::Hash::SET_VEHICLE_ENGINE_ON, this->Handle, value, true);
-	}
-	void Vehicle::LightsOn::set(bool value)
-	{
-		Native::Function::Call(Native::Hash::SET_VEHICLE_LIGHTS, this->Handle, value ? 3 : 4);
-	}
-	bool Vehicle::LightsOn::get()
-	{
-		int lightState1, lightState2;
-		Native::Function::Call(Native::Hash::GET_VEHICLE_LIGHTS_STATE, this->Handle, &lightState1, &lightState2);
-		return lightState1 == 1;
-	}
-	bool Vehicle::HighBeamsOn::get()
-	{
-		int lightState1, lightState2;
-		Native::Function::Call(Native::Hash::GET_VEHICLE_LIGHTS_STATE, this->Handle, &lightState1, &lightState2);
-		return lightState2 == 1;
-	}
-	void Vehicle::LightsMultiplier::set(float value)
-	{
-		Native::Function::Call(Native::Hash::SET_VEHICLE_LIGHT_MULTIPLIER, this->Handle, value);
-	}
-	void Vehicle::BrakeLightsOn::set(bool value)
-	{
-		Native::Function::Call(Native::Hash::SET_VEHICLE_BRAKE_LIGHTS, this->Handle, value);
-	}
-	void Vehicle::HandbrakeOn::set(bool value)
-	{
-		Native::Function::Call(Native::Hash::SET_VEHICLE_HANDBRAKE, this->Handle, value);
-	}
-	void Vehicle::LeftIndicatorLightOn::set(bool value)
-	{
-		Native::Function::Call(Native::Hash::SET_VEHICLE_INDICATOR_LIGHTS, this->Handle, true, value);
-	}
-	void Vehicle::RightIndicatorLightOn::set(bool value)
-	{
-		Native::Function::Call(Native::Hash::SET_VEHICLE_INDICATOR_LIGHTS, this->Handle, false, value);
-	}
-	bool Vehicle::TaxiLightOn::get()
-	{
-		return Native::Function::Call<bool>(Native::Hash::IS_TAXI_LIGHT_ON, this->Handle);
-	}
-	void Vehicle::TaxiLightOn::set(bool value)
-	{
-		Native::Function::Call(Native::Hash::SET_TAXI_LIGHTS, this->Handle, value);
-	}
-	bool Vehicle::SearchLightOn::get()
-	{
-		return Native::Function::Call<bool>(Native::Hash::IS_VEHICLE_SEARCHLIGHT_ON, this->Handle);
-	}
-	void Vehicle::SearchLightOn::set(bool value)
-	{
-		Native::Function::Call(Native::Hash::SET_VEHICLE_SEARCHLIGHT, this->Handle, value, 0);
-	}
-	void Vehicle::InteriorLightOn::set(bool value)
-	{
-		Native::Function::Call(Native::Hash::SET_VEHICLE_INTERIORLIGHT, this->Handle, value);
-	}
-	void Vehicle::NeedsToBeHotwired::set(bool value)
-	{
-		Native::Function::Call(Native::Hash::SET_VEHICLE_NEEDS_TO_BE_HOTWIRED, this->Handle, value);
-	}
-	bool Vehicle::CanTiresBurst::get()
-	{
-		return Native::Function::Call<bool>(Native::Hash::GET_VEHICLE_TYRES_CAN_BURST, this->Handle);
-	}
-	void Vehicle::CanTiresBurst::set(bool value)
-	{
-		Native::Function::Call(Native::Hash::SET_VEHICLE_TYRES_CAN_BURST, this->Handle, value);
-	}
-	void Vehicle::CanBeVisiblyDamaged::set(bool value)
-	{
-		Native::Function::Call(Native::Hash::SET_VEHICLE_CAN_BE_VISIBLY_DAMAGED, this->Handle, value);
-	}
-	void Vehicle::PreviouslyOwnedByPlayer::set(bool value)
-	{
-		Native::Function::Call(Native::Hash::SET_VEHICLE_HAS_BEEN_OWNED_BY_PLAYER, this->Handle, value);
-	}
-	void Vehicle::CustomPrimaryColor::set(System::Drawing::Color color)
-	{
-		Native::Function::Call(Native::Hash::SET_VEHICLE_CUSTOM_PRIMARY_COLOUR, this->Handle, color.R, color.G, color.B);
-	}
-	System::Drawing::Color Vehicle::CustomPrimaryColor::get()
-	{
-		int r, g, b;
-		Native::Function::Call(Native::Hash::GET_VEHICLE_CUSTOM_PRIMARY_COLOUR, this->Handle, &r, &g, &b);
-		return System::Drawing::Color::FromArgb(r, g, b);
-	}
-	void Vehicle::CustomSecondaryColor::set(System::Drawing::Color color)
-	{
-		Native::Function::Call(Native::Hash::SET_VEHICLE_CUSTOM_SECONDARY_COLOUR, this->Handle, color.R, color.G, color.B);
-	}
-	System::Drawing::Color Vehicle::CustomSecondaryColor::get()
-	{
-		int r, g, b;
-		Native::Function::Call(Native::Hash::GET_VEHICLE_CUSTOM_SECONDARY_COLOUR, this->Handle, &r, &g, &b);
-		return System::Drawing::Color::FromArgb(r, g, b);
-	}
-	System::Drawing::Color Vehicle::NeonLightsColor::get()
-	{
-		int r, g, b;
-		Native::Function::Call(Native::Hash::GET_VEHICLE_NEON_LIGHTS_COLOUR, this->Handle, &r, &g, &b);
-
-		return System::Drawing::Color::FromArgb(r, g, b);
-	}
-	void Vehicle::NeonLightsColor::set(System::Drawing::Color color)
-	{
-		Native::Function::Call(Native::Hash::SET_VEHICLE_NEON_LIGHTS_COLOUR, this->Handle, color.R, color.G, color.B);
-	}
-	System::Drawing::Color Vehicle::TireSmokeColor::get()
-	{
-		int r, g, b;
-		Native::Function::Call(Native::Hash::GET_VEHICLE_TYRE_SMOKE_COLOR, this->Handle, &r, &g, &b);
-
-		return System::Drawing::Color::FromArgb(r, g, b);
-	}
-	void Vehicle::TireSmokeColor::set(System::Drawing::Color color)
-	{
-		Native::Function::Call(Native::Hash::SET_VEHICLE_TYRE_SMOKE_COLOR, this->Handle, color.R, color.G, color.B);
-	}
-	int Vehicle::Livery::get()
-	{
-		return Native::Function::Call<int>(Native::Hash::GET_VEHICLE_LIVERY, this->Handle);
-	}
-	void Vehicle::Livery::set(int liveryIndex)
-	{
-		return Native::Function::Call(Native::Hash::SET_VEHICLE_LIVERY, this->Handle, liveryIndex);
-	}
-	int Vehicle::LiveryCount::get()
-	{
-		return Native::Function::Call<int>(Native::Hash::GET_VEHICLE_LIVERY_COUNT, this->Handle);
-	}
-	void Vehicle::HasAlarm::set(bool value)
-	{
-		return Native::Function::Call(Native::Hash::SET_VEHICLE_ALARM, this->Handle, value);
-	}
-	bool Vehicle::AlarmActive::get()
-	{
-		return Native::Function::Call<bool>(Native::Hash::IS_VEHICLE_ALARM_ACTIVATED, this->Handle);
-	}
-
-	int Vehicle::GetMod(VehicleMod modType)
-	{
-		return Native::Function::Call<int>(Native::Hash::GET_VEHICLE_MOD, this->Handle, static_cast<int>(modType));
-	}
-	void Vehicle::SetMod(VehicleMod modType, int modIndex, bool variations)
-	{
-		Native::Function::Call(Native::Hash::SET_VEHICLE_MOD, this->Handle, static_cast<int>(modType), modIndex, variations);
-	}
-	void Vehicle::ToggleMod(VehicleToggleMod toggleMod, bool toggle)
-	{
-		Native::Function::Call(Native::Hash::TOGGLE_VEHICLE_MOD, this->Handle, static_cast<int>(toggleMod), toggle);
-	}
-	bool Vehicle::IsToggleModOn(VehicleToggleMod toggleMod)
-	{
-		return Native::Function::Call<bool>(Native::Hash::IS_TOGGLE_MOD_ON, this->Handle, static_cast<int>(toggleMod));
-	}
-	void Vehicle::ClearCustomPrimaryColor()
-	{
-		Native::Function::Call(Native::Hash::CLEAR_VEHICLE_CUSTOM_PRIMARY_COLOUR, this->Handle);
-	}
-	void Vehicle::ClearCustomSecondaryColor()
-	{
-		Native::Function::Call(Native::Hash::CLEAR_VEHICLE_CUSTOM_SECONDARY_COLOUR, this->Handle);
-	}
-	Ped ^Vehicle::GetPedOnSeat(VehicleSeat seat)
-	{
-		const int handle = Native::Function::Call<int>(Native::Hash::GET_PED_IN_VEHICLE_SEAT, this->Handle, static_cast<int>(seat));
-
-		if (handle == 0)
-		{
-			return nullptr;
-		}
-
-		return gcnew Ped(handle);
-	}
-	bool Vehicle::IsSeatFree(VehicleSeat seat)
-	{
-		return Native::Function::Call<bool>(Native::Hash::IS_VEHICLE_SEAT_FREE, this->Handle, static_cast<int>(seat));
-	}
-
-	void Vehicle::Repair()
-	{
-		Native::Function::Call(Native::Hash::SET_VEHICLE_FIXED, this->Handle);
-	}
-	void Vehicle::Explode()
-	{
-		Native::Function::Call(Native::Hash::EXPLODE_VEHICLE, this->Handle, true, false);
-	}
-	bool Vehicle::PlaceOnGround()
-	{
-		return Native::Function::Call<bool>(Native::Hash::SET_VEHICLE_ON_GROUND_PROPERLY, this->Handle);
-	}
-	void Vehicle::PlaceOnNextStreet()
-	{
-		const Math::Vector3 pos = this->Position;
-		Native::OutputArgument ^outPos = gcnew Native::OutputArgument();
-
-		for (int i = 1; i < 40; i++)
-		{
-			Native::Function::Call(Native::Hash::GET_NTH_CLOSEST_VEHICLE_NODE, pos.X, pos.Y, pos.Z, i, outPos, 1, 0x40400000, 0);
-			const Math::Vector3 newPos = outPos->GetResult<Math::Vector3>();
-
-			if (!Native::Function::Call<bool>(Native::Hash::IS_POINT_OBSCURED_BY_A_MISSION_ENTITY, newPos.X, newPos.Y, newPos.Z, 5.0f, 5.0f, 5.0f, 0))
-			{
-				this->Position = newPos;
-				this->PlaceOnGround();
-				break;
-			}
-		}
-	}
-	void Vehicle::OpenDoor(VehicleDoor door, bool loose, bool instantly)
-	{
-		Native::Function::Call(Native::Hash::SET_VEHICLE_DOOR_OPEN, this->Handle, static_cast<int>(door), loose, instantly);
-	}
-	void Vehicle::CloseDoor(VehicleDoor door, bool instantly)
-	{
-		Native::Function::Call(Native::Hash::SET_VEHICLE_DOOR_SHUT, this->Handle, static_cast<int>(door), instantly);
-	}
-	void Vehicle::BreakDoor(VehicleDoor door)
-	{
-		Native::Function::Call(Native::Hash::SET_VEHICLE_DOOR_BROKEN, this->Handle, static_cast<int>(door));
-	}
-	bool Vehicle::IsDoorBroken(VehicleDoor door)
-	{
-		return Native::Function::Call<bool>(Native::Hash::IS_VEHICLE_DOOR_DAMAGED, this->Handle, static_cast<int>(door));
-	}
-	void Vehicle::SetDoorBreakable(VehicleDoor door, bool isBreakable)
-	{
-		Native::Function::Call(Native::Hash::SET_VEHICLE_DOOR_BREAKABLE, this->Handle, static_cast<int>(door), isBreakable);
-	}
-	void Vehicle::FixWindow(VehicleWindow window)
-	{
-		Native::Function::Call(Native::Hash::FIX_VEHICLE_WINDOW, this->Handle, static_cast<int>(window));
-	}
-	void Vehicle::SmashWindow(VehicleWindow window)
-	{
-		Native::Function::Call(Native::Hash::SMASH_VEHICLE_WINDOW, this->Handle, static_cast<int>(window));
-	}
-	void Vehicle::RollUpWindow(VehicleWindow window)
-	{
-		Native::Function::Call(Native::Hash::ROLL_UP_WINDOW, this->Handle, static_cast<int>(window));
-	}
-	void Vehicle::RollDownWindow(VehicleWindow window)
-	{
-		Native::Function::Call(Native::Hash::ROLL_DOWN_WINDOW, this->Handle, static_cast<int>(window));
-	}
-	void Vehicle::RollDownWindows()
-	{
-		Native::Function::Call(Native::Hash::ROLL_DOWN_WINDOWS, this->Handle);
-	}
-	void Vehicle::RemoveWindow(VehicleWindow window)
-	{
-		Native::Function::Call(Native::Hash::REMOVE_VEHICLE_WINDOW, this->Handle, static_cast<int>(window));
-	}
-	void Vehicle::SetNeonLightsOn(VehicleNeonLight light, bool on)
-	{
-		Native::Function::Call(Native::Hash::SET_VEHICLE_NEON_LIGHTS_ON, this->Handle, static_cast<int>(light), on);
-	}
-	bool Vehicle::IsNeonLightsOn(VehicleNeonLight light)
-	{
-		return Native::Function::Call<bool>(Native::Hash::IS_VEHICLE_NEON_LIGHT_ON, this->Handle, static_cast<int>(light));
-	}
-
-	void Vehicle::SoundHorn(int duration)
-	{
-		int heldDownHash = Native::Function::Call<int>(Native::Hash::GET_HASH_KEY, "HELDDOWN");
-		Native::Function::Call(Native::Hash::START_VEHICLE_HORN, this->Handle, duration, heldDownHash, 0);
-	}
-
-	bool Vehicle::IsTireBurst(int wheel)
-	{
-		return Native::Function::Call<bool>(Native::Hash::IS_VEHICLE_TYRE_BURST, this->Handle, wheel, false);
-	}
-	void Vehicle::BurstTire(int wheel)
-	{
-		Native::Function::Call(Native::Hash::SET_VEHICLE_TYRE_BURST, this->Handle, wheel, 1, 1000.0f);
-	}
-	void Vehicle::FixTire(int wheel)
-	{
-		Native::Function::Call(Native::Hash::SET_VEHICLE_TYRE_FIXED, this->Handle, wheel);
-	}
-	bool Vehicle::IsInBurnout()
-	{
-		return Native::Function::Call<bool>(Native::Hash::IS_VEHICLE_IN_BURNOUT, this->Handle);
-	}
-	void Vehicle::StartAlarm()
-	{
-		Native::Function::Call(Native::Hash::START_VEHICLE_ALARM, this->Handle);
-	}
-
-	Ped ^Vehicle::CreatePedOnSeat(VehicleSeat seat, GTA::Model model)
-	{
-		if (!model.IsPed || !model.Request(1000))
-		{
-			return nullptr;
-		}
-		int pedHandle = Native::Function::Call<int>(Native::Hash::CREATE_PED_INSIDE_VEHICLE, this->Handle, 26, model.Hash, static_cast<int>(seat), 1, 1);
-		if (pedHandle == 0)
-		{
-			return nullptr;
-		}
-		return gcnew Ped(pedHandle);
-	}
-	Ped ^Vehicle::CreateRandomPedOnSeat(VehicleSeat seat)
-	{
-		System::Array ^modelValues = System::Enum::GetValues(Native::PedHash::typeid);
-		GTA::Model model = *gcnew GTA::Model(static_cast<Native::PedHash>(modelValues->GetValue(Random::Instance->Next(modelValues->Length))));
-		return this->CreatePedOnSeat(seat, model);
-	}
-}
-=======
-	}
-	VehicleWheelType Vehicle::WheelType::get()
-	{
-		return static_cast<VehicleWheelType>(Native::Function::Call<int>(Native::Hash::GET_VEHICLE_WHEEL_TYPE, this->Handle));
-	}
-	void Vehicle::WheelType::set(VehicleWheelType wheelType)
-	{
-		Native::Function::Call(Native::Hash::SET_VEHICLE_WHEEL_TYPE, this->Handle, static_cast<int>(wheelType));
-	}
-	VehicleWindowTint Vehicle::WindowTint::get()
-	{
-		return static_cast<VehicleWindowTint>(Native::Function::Call<int>(Native::Hash::GET_VEHICLE_WINDOW_TINT, this->Handle));
-	}
-	void Vehicle::WindowTint::set(VehicleWindowTint windowTint)
-	{
-		Native::Function::Call(Native::Hash::SET_VEHICLE_WINDOW_TINT, this->Handle, static_cast<int>(windowTint));
-	}
-	bool Vehicle::IsPrimaryColorCustom::get()
-	{
-		return Native::Function::Call<bool>(Native::Hash::_DOES_VEHICLE_HAVE_SECONDARY_COLOUR, this->Handle);
-	}
-	bool Vehicle::IsSecondaryColorCustom::get()
-	{
-		return Native::Function::Call<bool>(Native::Hash::_0x910A32E7AAD2656C, this->Handle);
-	}
-
-	void Vehicle::IsWanted::set(bool value)
-	{
-		Native::Function::Call(Native::Hash::SET_VEHICLE_IS_WANTED, this->Handle, value);
-	}
-	void Vehicle::EngineRunning::set(bool value)
-	{
-		Native::Function::Call(Native::Hash::SET_VEHICLE_ENGINE_ON, this->Handle, value, true);
-	}
-	void Vehicle::LightsOn::set(bool value)
-	{
-		Native::Function::Call(Native::Hash::SET_VEHICLE_LIGHTS, this->Handle, value ? 3 : 4);
-	}
-	bool Vehicle::LightsOn::get()
-	{
-		int lightState1, lightState2;
-		Native::Function::Call(Native::Hash::GET_VEHICLE_LIGHTS_STATE, this->Handle, &lightState1, &lightState2);
-		return lightState1 == 1;
-	}
-	bool Vehicle::HighBeamsOn::get()
-	{
-		int lightState1, lightState2;
-		Native::Function::Call(Native::Hash::GET_VEHICLE_LIGHTS_STATE, this->Handle, &lightState1, &lightState2);
-		return lightState2 == 1;
-	}
-	void Vehicle::LightsMultiplier::set(float value)
-	{
-		Native::Function::Call(Native::Hash::SET_VEHICLE_LIGHT_MULTIPLIER, this->Handle, value);
-	}
-	void Vehicle::BrakeLightsOn::set(bool value)
-	{
-		Native::Function::Call(Native::Hash::SET_VEHICLE_BRAKE_LIGHTS, this->Handle, value);
-	}
-	void Vehicle::HandbrakeOn::set(bool value)
-	{
-		Native::Function::Call(Native::Hash::SET_VEHICLE_HANDBRAKE, this->Handle, value);
-	}
-	void Vehicle::LeftIndicatorLightOn::set(bool value)
-	{
-		Native::Function::Call(Native::Hash::SET_VEHICLE_INDICATOR_LIGHTS, this->Handle, true, value);
-	}
-	void Vehicle::RightIndicatorLightOn::set(bool value)
-	{
-		Native::Function::Call(Native::Hash::SET_VEHICLE_INDICATOR_LIGHTS, this->Handle, false, value);
-	}
-	bool Vehicle::TaxiLightOn::get()
-	{
-		return Native::Function::Call<bool>(Native::Hash::IS_TAXI_LIGHT_ON, this->Handle);
-	}
-	void Vehicle::TaxiLightOn::set(bool value)
-	{
-		Native::Function::Call(Native::Hash::SET_TAXI_LIGHTS, this->Handle, value);
-	}
-	bool Vehicle::SearchLightOn::get()
-	{
-		return Native::Function::Call<bool>(Native::Hash::IS_VEHICLE_SEARCHLIGHT_ON, this->Handle);
-	}
-	void Vehicle::SearchLightOn::set(bool value)
-	{
-		Native::Function::Call(Native::Hash::SET_VEHICLE_SEARCHLIGHT, this->Handle, value, 0);
-	}
-	void Vehicle::InteriorLightOn::set(bool value)
-	{
-		Native::Function::Call(Native::Hash::SET_VEHICLE_INTERIORLIGHT, this->Handle, value);
-	}
-	void Vehicle::NeedsToBeHotwired::set(bool value)
-	{
-		Native::Function::Call(Native::Hash::SET_VEHICLE_NEEDS_TO_BE_HOTWIRED, this->Handle, value);
-	}
-	bool Vehicle::CanTiresBurst::get()
-	{
-		return Native::Function::Call<bool>(Native::Hash::GET_VEHICLE_TYRES_CAN_BURST, this->Handle);
-	}
-	void Vehicle::CanTiresBurst::set(bool value)
-	{
-		Native::Function::Call(Native::Hash::SET_VEHICLE_TYRES_CAN_BURST, this->Handle, value);
-	}
-	void Vehicle::CanBeVisiblyDamaged::set(bool value)
-	{
-		Native::Function::Call(Native::Hash::SET_VEHICLE_CAN_BE_VISIBLY_DAMAGED, this->Handle, value);
-	}
-	void Vehicle::PreviouslyOwnedByPlayer::set(bool value)
-	{
-		Native::Function::Call(Native::Hash::SET_VEHICLE_HAS_BEEN_OWNED_BY_PLAYER, this->Handle, value);
-	}
-	void Vehicle::CustomPrimaryColor::set(System::Drawing::Color color)
-	{
-		Native::Function::Call(Native::Hash::SET_VEHICLE_CUSTOM_PRIMARY_COLOUR, this->Handle, color.R, color.G, color.B);
-	}
-	System::Drawing::Color Vehicle::CustomPrimaryColor::get()
-	{
-		int r, g, b;
-		Native::Function::Call(Native::Hash::GET_VEHICLE_CUSTOM_PRIMARY_COLOUR, this->Handle, &r, &g, &b);
-		return System::Drawing::Color::FromArgb(r, g, b);
-	}
-	void Vehicle::CustomSecondaryColor::set(System::Drawing::Color color)
-	{
-		Native::Function::Call(Native::Hash::SET_VEHICLE_CUSTOM_SECONDARY_COLOUR, this->Handle, color.R, color.G, color.B);
-	}
-	System::Drawing::Color Vehicle::CustomSecondaryColor::get()
-	{
-		int r, g, b;
-		Native::Function::Call(Native::Hash::GET_VEHICLE_CUSTOM_SECONDARY_COLOUR, this->Handle, &r, &g, &b);
-		return System::Drawing::Color::FromArgb(r, g, b);
-	}
-	System::Drawing::Color Vehicle::NeonLightsColor::get()
-	{
-		int r, g, b;
-		Native::Function::Call(Native::Hash::GET_VEHICLE_NEON_LIGHTS_COLOUR, this->Handle, &r, &g, &b);
-
-		return System::Drawing::Color::FromArgb(r, g, b);
-	}
-	void Vehicle::NeonLightsColor::set(System::Drawing::Color color)
-	{
-		Native::Function::Call(Native::Hash::SET_VEHICLE_NEON_LIGHTS_COLOUR, this->Handle, color.R, color.G, color.B);
-	}
-	System::Drawing::Color Vehicle::TireSmokeColor::get()
-	{
-		int r, g, b;
-		Native::Function::Call(Native::Hash::GET_VEHICLE_TYRE_SMOKE_COLOR, this->Handle, &r, &g, &b);
-
-		return System::Drawing::Color::FromArgb(r, g, b);
-	}
-	void Vehicle::TireSmokeColor::set(System::Drawing::Color color)
-	{
-		Native::Function::Call(Native::Hash::SET_VEHICLE_TYRE_SMOKE_COLOR, this->Handle, color.R, color.G, color.B);
-	}
-	int Vehicle::Livery::get()
-	{
-		return Native::Function::Call<int>(Native::Hash::GET_VEHICLE_LIVERY, this->Handle);
-	}
-	void Vehicle::Livery::set(int liveryIndex)
-	{
-		return Native::Function::Call(Native::Hash::SET_VEHICLE_LIVERY, this->Handle, liveryIndex);
-	}
-	int Vehicle::LiveryCount::get()
-	{
-		return Native::Function::Call<int>(Native::Hash::GET_VEHICLE_LIVERY_COUNT, this->Handle);
-	}
-
-	int Vehicle::GetMod(VehicleMod modType)
-	{
-		return Native::Function::Call<int>(Native::Hash::GET_VEHICLE_MOD, this->Handle, static_cast<int>(modType));
-	}
-	void Vehicle::SetMod(VehicleMod modType, int modIndex, bool variations)
-	{
-		Native::Function::Call(Native::Hash::SET_VEHICLE_MOD, this->Handle, static_cast<int>(modType), modIndex, variations);
-	}
-	void Vehicle::ToggleMod(VehicleToggleMod toggleMod, bool toggle)
-	{
-		Native::Function::Call(Native::Hash::TOGGLE_VEHICLE_MOD, this->Handle, static_cast<int>(toggleMod), toggle);
-	}
-	bool Vehicle::IsToggleModOn(VehicleToggleMod toggleMod)
-	{
-		return Native::Function::Call<bool>(Native::Hash::IS_TOGGLE_MOD_ON, this->Handle, static_cast<int>(toggleMod));
-	}
-	System::String ^Vehicle::GetModTypeName(VehicleMod modType)
-	{
-		return Native::Function::Call<System::String ^>(Native::Hash::GET_MOD_SLOT_NAME, this->Handle, static_cast<int>(modType));
-	}
-	System::String ^Vehicle::GetToggleModTypeName(VehicleToggleMod toggleModType)
-	{
-		return Native::Function::Call<System::String ^>(Native::Hash::GET_MOD_SLOT_NAME, this->Handle, static_cast<int>(toggleModType));
-	}
-	System::String ^Vehicle::GetModName(VehicleMod modType, int modValue)
-	{
-		return Native::Function::Call<System::String ^>(Native::Hash::GET_MOD_TEXT_LABEL, this->Handle, static_cast<int>(modType), modValue);
-	}
-	void Vehicle::ClearCustomPrimaryColor()
-	{
-		Native::Function::Call(Native::Hash::CLEAR_VEHICLE_CUSTOM_PRIMARY_COLOUR, this->Handle);
-	}
-	void Vehicle::ClearCustomSecondaryColor()
-	{
-		Native::Function::Call(Native::Hash::CLEAR_VEHICLE_CUSTOM_SECONDARY_COLOUR, this->Handle);
-	}
-	Ped ^Vehicle::GetPedOnSeat(VehicleSeat seat)
-	{
-		const int handle = Native::Function::Call<int>(Native::Hash::GET_PED_IN_VEHICLE_SEAT, this->Handle, static_cast<int>(seat));
-
-		if (handle == 0)
-		{
-			return nullptr;
-		}
-
-		return gcnew Ped(handle);
-	}
-	bool Vehicle::IsSeatFree(VehicleSeat seat)
-	{
-		return Native::Function::Call<bool>(Native::Hash::IS_VEHICLE_SEAT_FREE, this->Handle, static_cast<int>(seat));
-	}
-
-	void Vehicle::Repair()
-	{
-		Native::Function::Call(Native::Hash::SET_VEHICLE_FIXED, this->Handle);
-	}
-	void Vehicle::Explode()
-	{
-		Native::Function::Call(Native::Hash::EXPLODE_VEHICLE, this->Handle, true, false);
-	}
-	bool Vehicle::PlaceOnGround()
-	{
-		return Native::Function::Call<bool>(Native::Hash::SET_VEHICLE_ON_GROUND_PROPERLY, this->Handle);
-	}
-	void Vehicle::PlaceOnNextStreet()
-	{
-		const Math::Vector3 pos = this->Position;
-		Native::OutputArgument ^outPos = gcnew Native::OutputArgument();
-
-		for (int i = 1; i < 40; i++)
-		{
-			Native::Function::Call(Native::Hash::GET_NTH_CLOSEST_VEHICLE_NODE, pos.X, pos.Y, pos.Z, i, outPos, 1, 0x40400000, 0);
-			const Math::Vector3 newPos = outPos->GetResult<Math::Vector3>();
-
-			if (!Native::Function::Call<bool>(Native::Hash::IS_POINT_OBSCURED_BY_A_MISSION_ENTITY, newPos.X, newPos.Y, newPos.Z, 5.0f, 5.0f, 5.0f, 0))
-			{
-				this->Position = newPos;
-				this->PlaceOnGround();
-				break;
-			}
-		}
-	}
-	void Vehicle::OpenDoor(VehicleDoor door, bool loose, bool instantly)
-	{
-		Native::Function::Call(Native::Hash::SET_VEHICLE_DOOR_OPEN, this->Handle, static_cast<int>(door), loose, instantly);
-	}
-	void Vehicle::CloseDoor(VehicleDoor door, bool instantly)
-	{
-		Native::Function::Call(Native::Hash::SET_VEHICLE_DOOR_SHUT, this->Handle, static_cast<int>(door), instantly);
-	}
-	void Vehicle::FixWindow(VehicleWindow window)
-	{
-		Native::Function::Call(Native::Hash::FIX_VEHICLE_WINDOW, this->Handle, static_cast<int>(window));
-	}
-	void Vehicle::SmashWindow(VehicleWindow window)
-	{
-		Native::Function::Call(Native::Hash::SMASH_VEHICLE_WINDOW, this->Handle, static_cast<int>(window));
-	}
-	void Vehicle::RollUpWindow(VehicleWindow window)
-	{
-		Native::Function::Call(Native::Hash::ROLL_UP_WINDOW, this->Handle, static_cast<int>(window));
-	}
-	void Vehicle::RollDownWindow(VehicleWindow window)
-	{
-		Native::Function::Call(Native::Hash::ROLL_DOWN_WINDOW, this->Handle, static_cast<int>(window));
-	}
-	void Vehicle::RollDownWindows()
-	{
-		Native::Function::Call(Native::Hash::ROLL_DOWN_WINDOWS, this->Handle);
-	}
-	void Vehicle::RemoveWindow(VehicleWindow window)
-	{
-		Native::Function::Call(Native::Hash::REMOVE_VEHICLE_WINDOW, this->Handle, static_cast<int>(window));
-	}
-	void Vehicle::SetNeonLightsOn(VehicleNeonLight light, bool on)
-	{
-		Native::Function::Call(Native::Hash::SET_VEHICLE_NEON_LIGHTS_ON, this->Handle, static_cast<int>(light), on);
-	}
-	bool Vehicle::IsNeonLightsOn(VehicleNeonLight light)
-	{
-		return Native::Function::Call<bool>(Native::Hash::IS_VEHICLE_NEON_LIGHT_ON, this->Handle, static_cast<int>(light));
-	}
-
-	void Vehicle::SoundHorn(int duration)
-	{
-		int heldDownHash = Native::Function::Call<int>(Native::Hash::GET_HASH_KEY, "HELDDOWN");
-		Native::Function::Call(Native::Hash::START_VEHICLE_HORN, this->ID, duration, heldDownHash, 0);
-	}
-
-	bool Vehicle::IsTireBurst(int wheel)
-	{
-		return Native::Function::Call<bool>(Native::Hash::IS_VEHICLE_TYRE_BURST, this->Handle, wheel, false);
-	}
-	void Vehicle::BurstTire(int wheel)
-	{
-		Native::Function::Call(Native::Hash::SET_VEHICLE_TYRE_BURST, this->Handle, wheel, 1, 1000.0f);
-	}
-	void Vehicle::FixTire(int wheel)
-	{
-		Native::Function::Call(Native::Hash::SET_VEHICLE_TYRE_FIXED, this->Handle, wheel);
-	}
-	bool Vehicle::IsInBurnout()
-	{
-		return Native::Function::Call<bool>(Native::Hash::IS_VEHICLE_IN_BURNOUT, this->Handle);
-	}
-
-	Ped ^Vehicle::CreatePedOnSeat(VehicleSeat seat, GTA::Model model)
-	{
-		if (!model.IsPed || !model.Request(1000))
-		{
-			return nullptr;
-		}
-		int pedHandle = Native::Function::Call<int>(Native::Hash::CREATE_PED_INSIDE_VEHICLE, this->Handle, 26, model.Hash, static_cast<int>(seat), 1, 1);
-		if (pedHandle == 0)
-		{
-			return nullptr;
-		}
-		return gcnew Ped(pedHandle);
-	}
-	Ped ^Vehicle::CreateRandomPedOnSeat(VehicleSeat seat)
-	{
-		System::Array ^modelValues = System::Enum::GetValues(Native::PedHash::typeid);
-		GTA::Model model = *gcnew GTA::Model(static_cast<Native::PedHash>(modelValues->GetValue(Random::Instance->Next(modelValues->Length))));
-		return this->CreatePedOnSeat(seat, model);
-	}
-}
->>>>>>> f8754b55
+#include "Ped.hpp"
+#include "Vehicle.hpp"
+#include "Native.hpp"
+#include "Game.hpp"
+
+namespace GTA
+{
+	ref class Random
+	{
+	public:
+		static System::Random ^Instance = gcnew System::Random();
+	};
+
+	Vehicle::Vehicle(int handle) : Entity(handle)
+	{
+	}
+
+	bool Vehicle::HasRoof::get()
+	{
+		return Native::Function::Call<bool>(Native::Hash::DOES_VEHICLE_HAVE_ROOF, this->Handle);
+	}
+	int Vehicle::PassengerSeats::get()
+	{
+		return Native::Function::Call<int>(Native::Hash::GET_VEHICLE_MAX_NUMBER_OF_PASSENGERS, this->Handle);
+	}
+	System::String ^Vehicle::DisplayName::get()
+	{
+		return Native::Function::Call<System::String ^>(Native::Hash::GET_DISPLAY_NAME_FROM_VEHICLE_MODEL, this->Model.Hash);
+	}
+	System::String ^Vehicle::FriendlyName::get()
+	{
+		return GTA::Game::GetGXTEntry(DisplayName);
+	}
+	System::String ^Vehicle::NumberPlate::get()
+	{
+		return Native::Function::Call<System::String ^>(Native::Hash::GET_VEHICLE_NUMBER_PLATE_TEXT, this->Handle);
+	}
+	void Vehicle::NumberPlate::set(System::String ^value)
+	{
+		Native::Function::Call(Native::Hash::SET_VEHICLE_NUMBER_PLATE_TEXT, this->Handle, value);
+	}
+	bool Vehicle::IsConvertible::get()
+	{
+		return Native::Function::Call<bool>(Native::Hash::IS_VEHICLE_A_CONVERTIBLE, this->Handle, 0);
+	}
+	bool Vehicle::IsStolen::get()
+	{
+		return Native::Function::Call<bool>(Native::Hash::IS_VEHICLE_STOLEN, this->Handle);
+	}
+	void Vehicle::IsStolen::set(bool value)
+	{
+		Native::Function::Call(Native::Hash::SET_VEHICLE_IS_STOLEN, this->Handle, value);
+	}
+	bool Vehicle::IsDriveable::get()
+	{
+		return Native::Function::Call<bool>(Native::Hash::IS_VEHICLE_DRIVEABLE, this->Handle, 0);
+	}
+	void Vehicle::IsDriveable::set(bool value)
+	{
+		Native::Function::Call(Native::Hash::SET_VEHICLE_UNDRIVEABLE, this->Handle, !value);
+	}
+	bool Vehicle::IsOnAllWheels::get()
+	{
+		return Native::Function::Call<bool>(Native::Hash::IS_VEHICLE_ON_ALL_WHEELS, this->Handle);
+	}
+	float Vehicle::Speed::get()
+	{
+		return Native::Function::Call<float>(Native::Hash::GET_ENTITY_SPEED, this->Handle);
+	}
+	void Vehicle::Speed::set(float value)
+	{
+		if (this->Model.IsTrain)
+		{
+			Native::Function::Call(Native::Hash::SET_TRAIN_SPEED, this->Handle, value);
+			Native::Function::Call(Native::Hash::SET_TRAIN_CRUISE_SPEED, this->Handle, value);
+		}
+		else
+		{
+			Native::Function::Call(Native::Hash::SET_VEHICLE_FORWARD_SPEED, this->Handle, value);
+		}
+	}
+	float Vehicle::DirtLevel::get()
+	{
+		return Native::Function::Call<float>(Native::Hash::GET_VEHICLE_DIRT_LEVEL, this->Handle);
+	}
+	void Vehicle::DirtLevel::set(float value)
+	{
+		Native::Function::Call(Native::Hash::SET_VEHICLE_DIRT_LEVEL, this->Handle, value);
+	}
+	VehicleRoofState Vehicle::RoofState::get()
+	{
+		return static_cast<VehicleRoofState>(Native::Function::Call<int>(Native::Hash::GET_CONVERTIBLE_ROOF_STATE, this->Handle));
+	}
+	void Vehicle::RoofState::set(VehicleRoofState value)
+	{
+		switch (value)
+		{
+		case VehicleRoofState::Closed:
+		case VehicleRoofState::Closing:
+			Native::Function::Call(Native::Hash::RAISE_CONVERTIBLE_ROOF, this->Handle, 0);
+			break;
+		case VehicleRoofState::Opened:
+		case VehicleRoofState::Opening:
+			Native::Function::Call(Native::Hash::LOWER_CONVERTIBLE_ROOF, this->Handle, 0);
+			break;
+		}
+	}
+	float Vehicle::BodyHealth::get()
+	{
+		return Native::Function::Call<float>(Native::Hash::GET_VEHICLE_HEALTH, this->Handle);
+	}
+	void Vehicle::BodyHealth::set(float value)
+	{
+		Native::Function::Call(Native::Hash::SET_VEHICLE_HEALTH, this->Handle, value);
+	}
+	float Vehicle::EngineHealth::get()
+	{
+		return Native::Function::Call<float>(Native::Hash::GET_VEHICLE_ENGINE_HEALTH, this->Handle);
+	}
+	void Vehicle::EngineHealth::set(float value)
+	{
+		Native::Function::Call(Native::Hash::SET_VEHICLE_ENGINE_HEALTH, this->Handle, value);
+	}
+	float Vehicle::PetrolTankHealth::get()
+	{
+		return Native::Function::Call<float>(Native::Hash::GET_VEHICLE_PETROL_TANK_HEALTH, this->Handle);
+	}
+	void Vehicle::PetrolTankHealth::set(float value)
+	{
+		Native::Function::Call(Native::Hash::SET_VEHICLE_PETROL_TANK_HEALTH, this->Handle, value);
+	}
+	bool Vehicle::SirenActive::get()
+	{
+		return Native::Function::Call<bool>(Native::Hash::IS_VEHICLE_SIREN_ON, this->Handle);
+	}
+	void Vehicle::SirenActive::set(bool value)
+	{
+		Native::Function::Call(Native::Hash::SET_VEHICLE_SIREN, this->Handle, value);
+	}
+	VehicleColor Vehicle::PrimaryColor::get()
+	{
+		int color1, color2;
+		Native::Function::Call(Native::Hash::GET_VEHICLE_COLOURS, this->Handle, &color1, &color2);
+
+		return static_cast<VehicleColor>(color1);
+	}
+	void Vehicle::PrimaryColor::set(VehicleColor value)
+	{
+		int color1, color2;
+		Native::Function::Call(Native::Hash::GET_VEHICLE_COLOURS, this->Handle, &color1, &color2);
+		Native::Function::Call(Native::Hash::SET_VEHICLE_COLOURS, this->Handle, static_cast<int>(value), color2);
+	}
+	VehicleColor Vehicle::SecondaryColor::get()
+	{
+		int color1, color2;
+		Native::Function::Call(Native::Hash::GET_VEHICLE_COLOURS, this->Handle, &color1, &color2);
+
+		return static_cast<VehicleColor>(color2);
+	}
+	void Vehicle::SecondaryColor::set(VehicleColor value)
+	{
+		int color1, color2;
+		Native::Function::Call(Native::Hash::GET_VEHICLE_COLOURS, this->Handle, &color1, &color2);
+		Native::Function::Call(Native::Hash::SET_VEHICLE_COLOURS, this->Handle, color1, static_cast<int>(value));
+	}
+	VehicleColor Vehicle::RimColor::get()
+	{
+		int pearlescentColor, rimColor;
+		Native::Function::Call(Native::Hash::GET_VEHICLE_EXTRA_COLOURS, this->Handle, &pearlescentColor, &rimColor);
+		return static_cast<VehicleColor>(rimColor);
+	}
+	void Vehicle::RimColor::set(VehicleColor value)
+	{
+		Native::Function::Call(
+			Native::Hash::SET_VEHICLE_EXTRA_COLOURS, 
+			this->Handle, 
+			static_cast<int>(this->PearlescentColor),
+			static_cast<int>(value)
+		);
+	}
+	VehicleColor Vehicle::PearlescentColor::get()
+	{
+		int pearlescentColor, rimColor;
+		Native::Function::Call(Native::Hash::GET_VEHICLE_EXTRA_COLOURS, this->Handle, &pearlescentColor, &rimColor);
+		return static_cast<VehicleColor>(pearlescentColor);
+	}
+	void Vehicle::PearlescentColor::set(VehicleColor value)
+	{
+		Native::Function::Call(
+			Native::Hash::SET_VEHICLE_EXTRA_COLOURS, 
+			this->Handle, 
+			static_cast<int>(value), 
+			static_cast<int>(this->RimColor)
+		);
+	}
+	VehicleWheelType Vehicle::WheelType::get()
+	{
+		return static_cast<VehicleWheelType>(Native::Function::Call<int>(Native::Hash::GET_VEHICLE_WHEEL_TYPE, this->Handle));
+	}
+	void Vehicle::WheelType::set(VehicleWheelType wheelType)
+	{
+		Native::Function::Call(Native::Hash::SET_VEHICLE_WHEEL_TYPE, this->Handle, static_cast<int>(wheelType));
+	}
+	VehicleWindowTint Vehicle::WindowTint::get()
+	{
+		return static_cast<VehicleWindowTint>(Native::Function::Call<int>(Native::Hash::GET_VEHICLE_WINDOW_TINT, this->Handle));
+	}
+	void Vehicle::WindowTint::set(VehicleWindowTint windowTint)
+	{
+		Native::Function::Call(Native::Hash::SET_VEHICLE_WINDOW_TINT, this->Handle, static_cast<int>(windowTint));
+	}
+	bool Vehicle::IsPrimaryColorCustom::get()
+	{
+		return Native::Function::Call<bool>(Native::Hash::_DOES_VEHICLE_HAVE_SECONDARY_COLOUR, this->Handle);
+	}
+	bool Vehicle::IsSecondaryColorCustom::get()
+	{
+		return Native::Function::Call<bool>(Native::Hash::_0x910A32E7AAD2656C, this->Handle);
+	}
+
+	void Vehicle::IsWanted::set(bool value)
+	{
+		Native::Function::Call(Native::Hash::SET_VEHICLE_IS_WANTED, this->Handle, value);
+	}
+	void Vehicle::EngineRunning::set(bool value)
+	{
+		Native::Function::Call(Native::Hash::SET_VEHICLE_ENGINE_ON, this->Handle, value, true);
+	}
+	void Vehicle::LightsOn::set(bool value)
+	{
+		Native::Function::Call(Native::Hash::SET_VEHICLE_LIGHTS, this->Handle, value ? 3 : 4);
+	}
+	bool Vehicle::LightsOn::get()
+	{
+		int lightState1, lightState2;
+		Native::Function::Call(Native::Hash::GET_VEHICLE_LIGHTS_STATE, this->Handle, &lightState1, &lightState2);
+		return lightState1 == 1;
+	}
+	bool Vehicle::HighBeamsOn::get()
+	{
+		int lightState1, lightState2;
+		Native::Function::Call(Native::Hash::GET_VEHICLE_LIGHTS_STATE, this->Handle, &lightState1, &lightState2);
+		return lightState2 == 1;
+	}
+	void Vehicle::LightsMultiplier::set(float value)
+	{
+		Native::Function::Call(Native::Hash::SET_VEHICLE_LIGHT_MULTIPLIER, this->Handle, value);
+	}
+	void Vehicle::BrakeLightsOn::set(bool value)
+	{
+		Native::Function::Call(Native::Hash::SET_VEHICLE_BRAKE_LIGHTS, this->Handle, value);
+	}
+	void Vehicle::HandbrakeOn::set(bool value)
+	{
+		Native::Function::Call(Native::Hash::SET_VEHICLE_HANDBRAKE, this->Handle, value);
+	}
+	void Vehicle::LeftIndicatorLightOn::set(bool value)
+	{
+		Native::Function::Call(Native::Hash::SET_VEHICLE_INDICATOR_LIGHTS, this->Handle, true, value);
+	}
+	void Vehicle::RightIndicatorLightOn::set(bool value)
+	{
+		Native::Function::Call(Native::Hash::SET_VEHICLE_INDICATOR_LIGHTS, this->Handle, false, value);
+	}
+	bool Vehicle::TaxiLightOn::get()
+	{
+		return Native::Function::Call<bool>(Native::Hash::IS_TAXI_LIGHT_ON, this->Handle);
+	}
+	void Vehicle::TaxiLightOn::set(bool value)
+	{
+		Native::Function::Call(Native::Hash::SET_TAXI_LIGHTS, this->Handle, value);
+	}
+	bool Vehicle::SearchLightOn::get()
+	{
+		return Native::Function::Call<bool>(Native::Hash::IS_VEHICLE_SEARCHLIGHT_ON, this->Handle);
+	}
+	void Vehicle::SearchLightOn::set(bool value)
+	{
+		Native::Function::Call(Native::Hash::SET_VEHICLE_SEARCHLIGHT, this->Handle, value, 0);
+	}
+	void Vehicle::InteriorLightOn::set(bool value)
+	{
+		Native::Function::Call(Native::Hash::SET_VEHICLE_INTERIORLIGHT, this->Handle, value);
+	}
+	void Vehicle::NeedsToBeHotwired::set(bool value)
+	{
+		Native::Function::Call(Native::Hash::SET_VEHICLE_NEEDS_TO_BE_HOTWIRED, this->Handle, value);
+	}
+	bool Vehicle::CanTiresBurst::get()
+	{
+		return Native::Function::Call<bool>(Native::Hash::GET_VEHICLE_TYRES_CAN_BURST, this->Handle);
+	}
+	void Vehicle::CanTiresBurst::set(bool value)
+	{
+		Native::Function::Call(Native::Hash::SET_VEHICLE_TYRES_CAN_BURST, this->Handle, value);
+	}
+	void Vehicle::CanBeVisiblyDamaged::set(bool value)
+	{
+		Native::Function::Call(Native::Hash::SET_VEHICLE_CAN_BE_VISIBLY_DAMAGED, this->Handle, value);
+	}
+	void Vehicle::PreviouslyOwnedByPlayer::set(bool value)
+	{
+		Native::Function::Call(Native::Hash::SET_VEHICLE_HAS_BEEN_OWNED_BY_PLAYER, this->Handle, value);
+	}
+	void Vehicle::CustomPrimaryColor::set(System::Drawing::Color color)
+	{
+		Native::Function::Call(Native::Hash::SET_VEHICLE_CUSTOM_PRIMARY_COLOUR, this->Handle, color.R, color.G, color.B);
+	}
+	System::Drawing::Color Vehicle::CustomPrimaryColor::get()
+	{
+		int r, g, b;
+		Native::Function::Call(Native::Hash::GET_VEHICLE_CUSTOM_PRIMARY_COLOUR, this->Handle, &r, &g, &b);
+		return System::Drawing::Color::FromArgb(r, g, b);
+	}
+	void Vehicle::CustomSecondaryColor::set(System::Drawing::Color color)
+	{
+		Native::Function::Call(Native::Hash::SET_VEHICLE_CUSTOM_SECONDARY_COLOUR, this->Handle, color.R, color.G, color.B);
+	}
+	System::Drawing::Color Vehicle::CustomSecondaryColor::get()
+	{
+		int r, g, b;
+		Native::Function::Call(Native::Hash::GET_VEHICLE_CUSTOM_SECONDARY_COLOUR, this->Handle, &r, &g, &b);
+		return System::Drawing::Color::FromArgb(r, g, b);
+	}
+	System::Drawing::Color Vehicle::NeonLightsColor::get()
+	{
+		int r, g, b;
+		Native::Function::Call(Native::Hash::GET_VEHICLE_NEON_LIGHTS_COLOUR, this->Handle, &r, &g, &b);
+
+		return System::Drawing::Color::FromArgb(r, g, b);
+	}
+	void Vehicle::NeonLightsColor::set(System::Drawing::Color color)
+	{
+		Native::Function::Call(Native::Hash::SET_VEHICLE_NEON_LIGHTS_COLOUR, this->Handle, color.R, color.G, color.B);
+	}
+	System::Drawing::Color Vehicle::TireSmokeColor::get()
+	{
+		int r, g, b;
+		Native::Function::Call(Native::Hash::GET_VEHICLE_TYRE_SMOKE_COLOR, this->Handle, &r, &g, &b);
+
+		return System::Drawing::Color::FromArgb(r, g, b);
+	}
+	void Vehicle::TireSmokeColor::set(System::Drawing::Color color)
+	{
+		Native::Function::Call(Native::Hash::SET_VEHICLE_TYRE_SMOKE_COLOR, this->Handle, color.R, color.G, color.B);
+	}
+	int Vehicle::Livery::get()
+	{
+		return Native::Function::Call<int>(Native::Hash::GET_VEHICLE_LIVERY, this->Handle);
+	}
+	void Vehicle::Livery::set(int liveryIndex)
+	{
+		return Native::Function::Call(Native::Hash::SET_VEHICLE_LIVERY, this->Handle, liveryIndex);
+	}
+	int Vehicle::LiveryCount::get()
+	{
+		return Native::Function::Call<int>(Native::Hash::GET_VEHICLE_LIVERY_COUNT, this->Handle);
+	}
+	void Vehicle::HasAlarm::set(bool value)
+	{
+		return Native::Function::Call(Native::Hash::SET_VEHICLE_ALARM, this->Handle, value);
+	}
+	bool Vehicle::AlarmActive::get()
+	{
+		return Native::Function::Call<bool>(Native::Hash::IS_VEHICLE_ALARM_ACTIVATED, this->Handle);
+	}
+
+	int Vehicle::GetMod(VehicleMod modType)
+	{
+		return Native::Function::Call<int>(Native::Hash::GET_VEHICLE_MOD, this->Handle, static_cast<int>(modType));
+	}
+	void Vehicle::SetMod(VehicleMod modType, int modIndex, bool variations)
+	{
+		Native::Function::Call(Native::Hash::SET_VEHICLE_MOD, this->Handle, static_cast<int>(modType), modIndex, variations);
+	}
+	void Vehicle::ToggleMod(VehicleToggleMod toggleMod, bool toggle)
+	{
+		Native::Function::Call(Native::Hash::TOGGLE_VEHICLE_MOD, this->Handle, static_cast<int>(toggleMod), toggle);
+	}
+	bool Vehicle::IsToggleModOn(VehicleToggleMod toggleMod)
+	{
+		return Native::Function::Call<bool>(Native::Hash::IS_TOGGLE_MOD_ON, this->Handle, static_cast<int>(toggleMod));
+	}
+	System::String ^Vehicle::GetModTypeName(VehicleMod modType)
+	{
+		return Native::Function::Call<System::String ^>(Native::Hash::GET_MOD_SLOT_NAME, this->Handle, static_cast<int>(modType));
+	}
+	System::String ^Vehicle::GetToggleModTypeName(VehicleToggleMod toggleModType)
+	{
+		return Native::Function::Call<System::String ^>(Native::Hash::GET_MOD_SLOT_NAME, this->Handle, static_cast<int>(toggleModType));
+	}
+	System::String ^Vehicle::GetModName(VehicleMod modType, int modValue)
+	{
+		return Native::Function::Call<System::String ^>(Native::Hash::GET_MOD_TEXT_LABEL, this->Handle, static_cast<int>(modType), modValue);
+	}
+	void Vehicle::ClearCustomPrimaryColor()
+	{
+		Native::Function::Call(Native::Hash::CLEAR_VEHICLE_CUSTOM_PRIMARY_COLOUR, this->Handle);
+	}
+	void Vehicle::ClearCustomSecondaryColor()
+	{
+		Native::Function::Call(Native::Hash::CLEAR_VEHICLE_CUSTOM_SECONDARY_COLOUR, this->Handle);
+	}
+	Ped ^Vehicle::GetPedOnSeat(VehicleSeat seat)
+	{
+		const int handle = Native::Function::Call<int>(Native::Hash::GET_PED_IN_VEHICLE_SEAT, this->Handle, static_cast<int>(seat));
+
+		if (handle == 0)
+		{
+			return nullptr;
+		}
+
+		return gcnew Ped(handle);
+	}
+	bool Vehicle::IsSeatFree(VehicleSeat seat)
+	{
+		return Native::Function::Call<bool>(Native::Hash::IS_VEHICLE_SEAT_FREE, this->Handle, static_cast<int>(seat));
+	}
+
+	void Vehicle::Repair()
+	{
+		Native::Function::Call(Native::Hash::SET_VEHICLE_FIXED, this->Handle);
+	}
+	void Vehicle::Explode()
+	{
+		Native::Function::Call(Native::Hash::EXPLODE_VEHICLE, this->Handle, true, false);
+	}
+	bool Vehicle::PlaceOnGround()
+	{
+		return Native::Function::Call<bool>(Native::Hash::SET_VEHICLE_ON_GROUND_PROPERLY, this->Handle);
+	}
+	void Vehicle::PlaceOnNextStreet()
+	{
+		const Math::Vector3 pos = this->Position;
+		Native::OutputArgument ^outPos = gcnew Native::OutputArgument();
+
+		for (int i = 1; i < 40; i++)
+		{
+			Native::Function::Call(Native::Hash::GET_NTH_CLOSEST_VEHICLE_NODE, pos.X, pos.Y, pos.Z, i, outPos, 1, 0x40400000, 0);
+			const Math::Vector3 newPos = outPos->GetResult<Math::Vector3>();
+
+			if (!Native::Function::Call<bool>(Native::Hash::IS_POINT_OBSCURED_BY_A_MISSION_ENTITY, newPos.X, newPos.Y, newPos.Z, 5.0f, 5.0f, 5.0f, 0))
+			{
+				this->Position = newPos;
+				this->PlaceOnGround();
+				break;
+			}
+		}
+	}
+	void Vehicle::OpenDoor(VehicleDoor door, bool loose, bool instantly)
+	{
+		Native::Function::Call(Native::Hash::SET_VEHICLE_DOOR_OPEN, this->Handle, static_cast<int>(door), loose, instantly);
+	}
+	void Vehicle::CloseDoor(VehicleDoor door, bool instantly)
+	{
+		Native::Function::Call(Native::Hash::SET_VEHICLE_DOOR_SHUT, this->Handle, static_cast<int>(door), instantly);
+	}
+	void Vehicle::BreakDoor(VehicleDoor door)
+	{
+		Native::Function::Call(Native::Hash::SET_VEHICLE_DOOR_BROKEN, this->Handle, static_cast<int>(door));
+	}
+	bool Vehicle::IsDoorBroken(VehicleDoor door)
+	{
+		return Native::Function::Call<bool>(Native::Hash::IS_VEHICLE_DOOR_DAMAGED, this->Handle, static_cast<int>(door));
+	}
+	void Vehicle::SetDoorBreakable(VehicleDoor door, bool isBreakable)
+	{
+		Native::Function::Call(Native::Hash::SET_VEHICLE_DOOR_BREAKABLE, this->Handle, static_cast<int>(door), isBreakable);
+	}
+	void Vehicle::FixWindow(VehicleWindow window)
+	{
+		Native::Function::Call(Native::Hash::FIX_VEHICLE_WINDOW, this->Handle, static_cast<int>(window));
+	}
+	void Vehicle::SmashWindow(VehicleWindow window)
+	{
+		Native::Function::Call(Native::Hash::SMASH_VEHICLE_WINDOW, this->Handle, static_cast<int>(window));
+	}
+	void Vehicle::RollUpWindow(VehicleWindow window)
+	{
+		Native::Function::Call(Native::Hash::ROLL_UP_WINDOW, this->Handle, static_cast<int>(window));
+	}
+	void Vehicle::RollDownWindow(VehicleWindow window)
+	{
+		Native::Function::Call(Native::Hash::ROLL_DOWN_WINDOW, this->Handle, static_cast<int>(window));
+	}
+	void Vehicle::RollDownWindows()
+	{
+		Native::Function::Call(Native::Hash::ROLL_DOWN_WINDOWS, this->Handle);
+	}
+	void Vehicle::RemoveWindow(VehicleWindow window)
+	{
+		Native::Function::Call(Native::Hash::REMOVE_VEHICLE_WINDOW, this->Handle, static_cast<int>(window));
+	}
+	void Vehicle::SetNeonLightsOn(VehicleNeonLight light, bool on)
+	{
+		Native::Function::Call(Native::Hash::SET_VEHICLE_NEON_LIGHTS_ON, this->Handle, static_cast<int>(light), on);
+	}
+	bool Vehicle::IsNeonLightsOn(VehicleNeonLight light)
+	{
+		return Native::Function::Call<bool>(Native::Hash::IS_VEHICLE_NEON_LIGHT_ON, this->Handle, static_cast<int>(light));
+	}
+
+	void Vehicle::SoundHorn(int duration)
+	{
+		int heldDownHash = Native::Function::Call<int>(Native::Hash::GET_HASH_KEY, "HELDDOWN");
+		Native::Function::Call(Native::Hash::START_VEHICLE_HORN, this->Handle, duration, heldDownHash, 0);
+	}
+
+	bool Vehicle::IsTireBurst(int wheel)
+	{
+		return Native::Function::Call<bool>(Native::Hash::IS_VEHICLE_TYRE_BURST, this->Handle, wheel, false);
+	}
+	void Vehicle::BurstTire(int wheel)
+	{
+		Native::Function::Call(Native::Hash::SET_VEHICLE_TYRE_BURST, this->Handle, wheel, 1, 1000.0f);
+	}
+	void Vehicle::FixTire(int wheel)
+	{
+		Native::Function::Call(Native::Hash::SET_VEHICLE_TYRE_FIXED, this->Handle, wheel);
+	}
+	bool Vehicle::IsInBurnout()
+	{
+		return Native::Function::Call<bool>(Native::Hash::IS_VEHICLE_IN_BURNOUT, this->Handle);
+	}
+	void Vehicle::StartAlarm()
+	{
+		Native::Function::Call(Native::Hash::START_VEHICLE_ALARM, this->Handle);
+	}
+
+	Ped ^Vehicle::CreatePedOnSeat(VehicleSeat seat, GTA::Model model)
+	{
+		if (!model.IsPed || !model.Request(1000))
+		{
+			return nullptr;
+		}
+		int pedHandle = Native::Function::Call<int>(Native::Hash::CREATE_PED_INSIDE_VEHICLE, this->Handle, 26, model.Hash, static_cast<int>(seat), 1, 1);
+		if (pedHandle == 0)
+		{
+			return nullptr;
+		}
+		return gcnew Ped(pedHandle);
+	}
+	Ped ^Vehicle::CreateRandomPedOnSeat(VehicleSeat seat)
+	{
+		System::Array ^modelValues = System::Enum::GetValues(Native::PedHash::typeid);
+		GTA::Model model = *gcnew GTA::Model(static_cast<Native::PedHash>(modelValues->GetValue(Random::Instance->Next(modelValues->Length))));
+		return this->CreatePedOnSeat(seat, model);
+	}
+}