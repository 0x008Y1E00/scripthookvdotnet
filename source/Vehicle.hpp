--- conflicted
+++ resolved
@@ -1,1036 +1,528 @@
-<<<<<<< HEAD
-#pragma once
-
-#include "Entity.hpp"
-
-namespace GTA
-{
-	ref class Ped;
-	value class Model;
-
-	public enum class VehicleColor
-	{
-		MetallicBlack = 0,
-		MetallicGraphiteBlack = 1,
-		MetallicBlackSteel = 2,
-		MetallicDarkSilver = 3,
-		MetallicSilver = 4,
-		MetallicBlueSilver = 5,
-		MetallicSteelGray = 6,
-		MetallicShadowSilver = 7,
-		MetallicStoneSilver = 8,
-		MetallicMidnightSilver = 9,
-		MetallicGunMetal = 10,
-		MetallicAnthraciteGray = 11,
-		MatteBlack = 12,
-		MatteGray = 13,
-		MatteLightGray = 14,
-		UtilBlack = 15,
-		UtilBlackPoly = 16,
-		UtilDarksilver = 17,
-		UtilSilver = 18,
-		UtilGunMetal = 19,
-		UtilShadowSilver = 20,
-		WornBlack = 21,
-		WornGraphite = 22,
-		WornSilverGray = 23,
-		WornSilver = 24,
-		WornBlueSilver = 25,
-		WornShadowSilver = 26,
-		MetallicRed = 27,
-		MetallicTorinoRed = 28,
-		MetallicFormulaRed = 29,
-		MetallicBlazeRed = 30,
-		MetallicGracefulRed = 31,
-		MetallicGarnetRed = 32,
-		MetallicDesertRed = 33,
-		MetallicCabernetRed = 34,
-		MetallicCandyRed = 35,
-		MetallicSunriseOrange = 36,
-		MetallicClassicGold = 37,
-		MetallicOrange = 38,
-		MatteRed = 39,
-		MatteDarkRed = 40,
-		MatteOrange = 41,
-		MatteYellow = 42,
-		UtilRed = 43,
-		UtilBrightRed = 44,
-		UtilGarnetRed = 45,
-		WornRed = 46,
-		WornGoldenRed = 47,
-		WornDarkRed = 48,
-		MetallicDarkGreen = 49,
-		MetallicRacingGreen = 50,
-		MetallicSeaGreen = 51,
-		MetallicOliveGreen = 52,
-		MetallicGreen = 53,
-		MetallicGasolineBlueGreen = 54,
-		MatteLimeGreen = 55,
-		UtilDarkGreen = 56,
-		UtilGreen = 57,
-		WornDarkGreen = 58,
-		WornGreen = 59,
-		WornSeaWash = 60,
-		MetallicMidnightBlue = 61,
-		MetallicDarkBlue = 62,
-		MetallicSaxonyBlue = 63,
-		MetallicBlue = 64,
-		MetallicMarinerBlue = 65,
-		MetallicHarborBlue = 66,
-		MetallicDiamondBlue = 67,
-		MetallicSurfBlue = 68,
-		MetallicNauticalBlue = 69,
-		MetallicBrightBlue = 70,
-		MetallicPurpleBlue = 71,
-		MetallicSpinnakerBlue = 72,
-		MetallicUltraBlue = 73,
-		UtilDarkBlue = 75,
-		UtilMidnightBlue = 76,
-		UtilBlue = 77,
-		UtilSeaFoamBlue = 78,
-		UtilLightningBlue = 79,
-		UtilMauiBluePoly = 80,
-		UtilBrightBlue = 81,
-		MatteDarkBlue = 82,
-		MatteBlue = 83,
-		MatteMidnightBlue = 84,
-		WornDarkBlue = 85,
-		WornBlue = 86,
-		WornLightBlue = 87,
-		MetallicTaxiYellow = 88,
-		MetallicRaceYellow = 89,
-		MetallicBronze = 90,
-		MetallicYellowBird = 91,
-		MetallicLime = 92,
-		MetallicChampagne = 93,
-		MetallicPuebloBeige = 94,
-		MetallicDarkIvory = 95,
-		MetallicChocoBrown = 96,
-		MetallicGoldenBrown = 97,
-		MetallicLightBrown = 98,
-		MetallicStrawBeige = 99,
-		MetallicMossBrown = 100,
-		MetallicBistonBrown = 101,
-		MetallicBeechwood = 102,
-		MetallicDarkBeechwood = 103,
-		MetallicChocoOrange = 104,
-		MetallicBeachSand = 105,
-		MetallicSunBleechedSand = 106,
-		MetallicCream = 107,
-		UtilBrown = 108,
-		UtilMediumBrown = 109,
-		UtilLightBrown = 110,
-		MetallicWhite = 111,
-		MetallicFrostWhite = 112,
-		WornHoneyBeige = 113,
-		WornBrown = 114,
-		WornDarkBrown = 115,
-		WornStrawBeige = 116,
-		BrushedSteel = 117,
-		BrushedBlackSteel = 118,
-		BrushedAluminium = 119,
-		Chrome = 120,
-		WornOffWhite = 121,
-		UtilOffWhite = 122,
-		WornOrange = 123,
-		WornLightOrange = 124,
-		MetallicSecuricorGreen = 125,
-		WornTaxiYellow = 126,
-		PoliceCarBlue = 127,
-		MatteGreen = 128,
-		MatteBrown = 129,
-		MatteWhite = 131,
-		WornWhite = 132,
-		WornOliveArmyGreen = 133,
-		PureWhite = 134,
-		HotPink = 135,
-		Salmonpink = 136,
-		MetallicVermillionPink = 137,
-		Orange = 138,
-		Green = 139,
-		Blue = 140,
-		MettalicBlackBlue = 141,
-		MetallicBlackPurple = 142,
-		MetallicBlackRed = 143,
-		HunterGreen = 144,
-		MetallicPurple = 145,
-		MetaillicVDarkBlue = 146,
-		ModshopBlack1 = 147,
-		MattePurple = 148,
-		MatteDarkPurple = 149,
-		MetallicLavaRed = 150,
-		MatteForestGreen = 151,
-		MatteOliveDrab = 152,
-		MatteDesertBrown = 153,
-		MatteDesertTan = 154,
-		MatteFoliageGreen = 155,
-		DefaultAlloyColor = 156,
-		EpsilonBlue = 157,
-	};
-	public enum class VehicleDoor
-	{
-		FrontRightDoor = 1,
-		FrontLeftDoor = 0,
-		BackRightDoor = 3,
-		BackLeftDoor = 2,
-		Hood = 4,
-		Trunk = 5,
-		Trunk2 = 6,
-	};
-	public enum class VehicleMod
-	{
-		Spoilers = 0,
-		FrontBumper = 1,
-		RearBumper = 2,
-		SideSkirt = 3,
-		Exhaust = 4,
-		Frame = 5,
-		Grille = 6,
-		Hood = 7,
-		Fender = 8,
-		RightFender = 9,
-		Roof = 10,
-		Engine = 11,
-		Brakes = 12,
-		Transmission = 13,
-		Horns = 14,
-		Suspension = 15,
-		Armor = 16,
-		FrontWheels = 23,
-		BackWheels = 24 // only for motocycles
-	};
-	public enum class VehicleRoofState
-	{
-		Closed,
-		Opening,
-		Opened,
-		Closing,
-	};
-	public enum class VehicleSeat
-	{
-		None = -3,
-		Any = -2,
-		Driver = -1,
-		Passenger = 0,
-		LeftFront = Driver,
-		RightFront = Passenger,
-		LeftRear = 1,
-		RightRear = 2,
-	};
-	public enum class VehicleWheelType
-	{
-		Sport = 0,
-		Muscle = 1,
-		Lowrider = 2,
-		SUV = 3,
-		Offroad = 4,
-		Tuner = 5,
-		BikeWheels = 6,
-		HighEnd = 7
-	};
-	public enum class VehicleWindow
-	{
-		FrontRightWindow = 1,
-		FrontLeftWindow = 0,
-		BackRightWindow = 3,
-		BackLeftWindow = 2
-	};
-	public enum class VehicleWindowTint
-	{
-		None = 0,
-		PureBlack = 1,
-		DarkSmoke = 2,
-		LightSmoke = 3,
-		Stock = 4,
-		Limo = 5,
-		Green = 6
-	};
-	public enum class VehicleToggleMod
-	{
-		Turbo = 18,
-		TireSmoke = 20,
-		XenonHeadlights = 22
-	};
-	public enum class VehicleNeonLight
-	{
-		Left = 0,
-		Right = 1,
-		Front = 2,
-		Back = 3,
-	};
-
-	public ref class Vehicle sealed : public Entity
-	{
-	public:
-		Vehicle(int handle);
-
-		property bool HasRoof
-		{
-			bool get();
-		}
-		property int PassengerSeats
-		{
-			int get();
-		}
-		property System::String ^DisplayName
-		{
-			System::String ^get();
-		}
-		property System::String ^FriendlyName
-		{
-			System::String ^get();
-		}
-		property System::String ^NumberPlate
-		{
-			System::String ^get();
-			void set(System::String ^value);
-		}
-		property bool IsConvertible
-		{
-			bool get();
-		}
-		property bool IsStolen
-		{
-			bool get();
-			void set(bool value);
-		}
-		property bool IsDriveable
-		{
-			bool get();
-			void set(bool value);
-		}
-		property bool IsOnAllWheels
-		{
-			bool get();
-		}
-		property float Speed
-		{
-			float get();
-			void set(float value);
-		}
-		property float DirtLevel
-		{
-			float get();
-			void set(float value);
-		}
-		property VehicleRoofState RoofState
-		{
-			VehicleRoofState get();
-			void set(VehicleRoofState value);
-		}
-		property float BodyHealth
-		{
-			float get();
-			void set(float value);
-		}
-		property float EngineHealth
-		{
-			float get();
-			void set(float value);
-		}
-		property float PetrolTankHealth
-		{
-			float get();
-			void set(float value);
-		}
-		property bool SirenActive
-		{
-			bool get();
-			void set(bool value);
-		}
-		property VehicleColor PrimaryColor
-		{
-			VehicleColor get();
-			void set(VehicleColor value);
-		}
-		property VehicleColor SecondaryColor
-		{
-			VehicleColor get();
-			void set(VehicleColor value);
-		}
-=======
-#pragma once
-
-#include "Entity.hpp"
-
-namespace GTA
-{
-	ref class Ped;
-	value class Model;
-
-	public enum class VehicleColor
-	{
-		MetallicBlack = 0,
-		MetallicGraphiteBlack = 1,
-		MetallicBlackSteel = 2,
-		MetallicDarkSilver = 3,
-		MetallicSilver = 4,
-		MetallicBlueSilver = 5,
-		MetallicSteelGray = 6,
-		MetallicShadowSilver = 7,
-		MetallicStoneSilver = 8,
-		MetallicMidnightSilver = 9,
-		MetallicGunMetal = 10,
-		MetallicAnthraciteGray = 11,
-		MatteBlack = 12,
-		MatteGray = 13,
-		MatteLightGray = 14,
-		UtilBlack = 15,
-		UtilBlackPoly = 16,
-		UtilDarksilver = 17,
-		UtilSilver = 18,
-		UtilGunMetal = 19,
-		UtilShadowSilver = 20,
-		WornBlack = 21,
-		WornGraphite = 22,
-		WornSilverGray = 23,
-		WornSilver = 24,
-		WornBlueSilver = 25,
-		WornShadowSilver = 26,
-		MetallicRed = 27,
-		MetallicTorinoRed = 28,
-		MetallicFormulaRed = 29,
-		MetallicBlazeRed = 30,
-		MetallicGracefulRed = 31,
-		MetallicGarnetRed = 32,
-		MetallicDesertRed = 33,
-		MetallicCabernetRed = 34,
-		MetallicCandyRed = 35,
-		MetallicSunriseOrange = 36,
-		MetallicClassicGold = 37,
-		MetallicOrange = 38,
-		MatteRed = 39,
-		MatteDarkRed = 40,
-		MatteOrange = 41,
-		MatteYellow = 42,
-		UtilRed = 43,
-		UtilBrightRed = 44,
-		UtilGarnetRed = 45,
-		WornRed = 46,
-		WornGoldenRed = 47,
-		WornDarkRed = 48,
-		MetallicDarkGreen = 49,
-		MetallicRacingGreen = 50,
-		MetallicSeaGreen = 51,
-		MetallicOliveGreen = 52,
-		MetallicGreen = 53,
-		MetallicGasolineBlueGreen = 54,
-		MatteLimeGreen = 55,
-		UtilDarkGreen = 56,
-		UtilGreen = 57,
-		WornDarkGreen = 58,
-		WornGreen = 59,
-		WornSeaWash = 60,
-		MetallicMidnightBlue = 61,
-		MetallicDarkBlue = 62,
-		MetallicSaxonyBlue = 63,
-		MetallicBlue = 64,
-		MetallicMarinerBlue = 65,
-		MetallicHarborBlue = 66,
-		MetallicDiamondBlue = 67,
-		MetallicSurfBlue = 68,
-		MetallicNauticalBlue = 69,
-		MetallicBrightBlue = 70,
-		MetallicPurpleBlue = 71,
-		MetallicSpinnakerBlue = 72,
-		MetallicUltraBlue = 73,
-		UtilDarkBlue = 75,
-		UtilMidnightBlue = 76,
-		UtilBlue = 77,
-		UtilSeaFoamBlue = 78,
-		UtilLightningBlue = 79,
-		UtilMauiBluePoly = 80,
-		UtilBrightBlue = 81,
-		MatteDarkBlue = 82,
-		MatteBlue = 83,
-		MatteMidnightBlue = 84,
-		WornDarkBlue = 85,
-		WornBlue = 86,
-		WornLightBlue = 87,
-		MetallicTaxiYellow = 88,
-		MetallicRaceYellow = 89,
-		MetallicBronze = 90,
-		MetallicYellowBird = 91,
-		MetallicLime = 92,
-		MetallicChampagne = 93,
-		MetallicPuebloBeige = 94,
-		MetallicDarkIvory = 95,
-		MetallicChocoBrown = 96,
-		MetallicGoldenBrown = 97,
-		MetallicLightBrown = 98,
-		MetallicStrawBeige = 99,
-		MetallicMossBrown = 100,
-		MetallicBistonBrown = 101,
-		MetallicBeechwood = 102,
-		MetallicDarkBeechwood = 103,
-		MetallicChocoOrange = 104,
-		MetallicBeachSand = 105,
-		MetallicSunBleechedSand = 106,
-		MetallicCream = 107,
-		UtilBrown = 108,
-		UtilMediumBrown = 109,
-		UtilLightBrown = 110,
-		MetallicWhite = 111,
-		MetallicFrostWhite = 112,
-		WornHoneyBeige = 113,
-		WornBrown = 114,
-		WornDarkBrown = 115,
-		WornStrawBeige = 116,
-		BrushedSteel = 117,
-		BrushedBlackSteel = 118,
-		BrushedAluminium = 119,
-		Chrome = 120,
-		WornOffWhite = 121,
-		UtilOffWhite = 122,
-		WornOrange = 123,
-		WornLightOrange = 124,
-		MetallicSecuricorGreen = 125,
-		WornTaxiYellow = 126,
-		PoliceCarBlue = 127,
-		MatteGreen = 128,
-		MatteBrown = 129,
-		MatteWhite = 131,
-		WornWhite = 132,
-		WornOliveArmyGreen = 133,
-		PureWhite = 134,
-		HotPink = 135,
-		Salmonpink = 136,
-		MetallicVermillionPink = 137,
-		Orange = 138,
-		Green = 139,
-		Blue = 140,
-		MettalicBlackBlue = 141,
-		MetallicBlackPurple = 142,
-		MetallicBlackRed = 143,
-		HunterGreen = 144,
-		MetallicPurple = 145,
-		MetaillicVDarkBlue = 146,
-		ModshopBlack1 = 147,
-		MattePurple = 148,
-		MatteDarkPurple = 149,
-		MetallicLavaRed = 150,
-		MatteForestGreen = 151,
-		MatteOliveDrab = 152,
-		MatteDesertBrown = 153,
-		MatteDesertTan = 154,
-		MatteFoliageGreen = 155,
-		DefaultAlloyColor = 156,
-		EpsilonBlue = 157,
-		PureGold = 158,
-		BrushedGold = 159,
-	};
-	public enum class VehicleDoor
-	{
-		FrontRightDoor = 1,
-		FrontLeftDoor = 0,
-		BackRightDoor = 3,
-		BackLeftDoor = 2,
-		Hood = 4,
-		Trunk = 5,
-		Trunk2 = 6,
-	};
-	public enum class VehicleMod
-	{
-		Spoilers = 0,
-		FrontBumper = 1,
-		RearBumper = 2,
-		SideSkirt = 3,
-		Exhaust = 4,
-		Frame = 5,
-		Grille = 6,
-		Hood = 7,
-		Fender = 8,
-		RightFender = 9,
-		Roof = 10,
-		Engine = 11,
-		Brakes = 12,
-		Transmission = 13,
-		Horns = 14,
-		Suspension = 15,
-		Armor = 16,
-		FrontWheels = 23,
-		BackWheels = 24 // only for motocycles
-	};
-	public enum class VehicleRoofState
-	{
-		Closed,
-		Opening,
-		Opened,
-		Closing,
-	};
-	public enum class VehicleSeat
-	{
-		None = -3,
-		Any = -2,
-		Driver = -1,
-		Passenger = 0,
-		LeftFront = Driver,
-		RightFront = Passenger,
-		LeftRear = 1,
-		RightRear = 2,
-	};
-	public enum class VehicleWheelType
-	{
-		Sport = 0,
-		Muscle = 1,
-		Lowrider = 2,
-		SUV = 3,
-		Offroad = 4,
-		Tuner = 5,
-		BikeWheels = 6,
-		HighEnd = 7
-	};
-	public enum class VehicleWindow
-	{
-		FrontRightWindow = 1,
-		FrontLeftWindow = 0,
-		BackRightWindow = 3,
-		BackLeftWindow = 2
-	};
-	public enum class VehicleWindowTint
-	{
-		None = 0,
-		PureBlack = 1,
-		DarkSmoke = 2,
-		LightSmoke = 3,
-		Stock = 4,
-		Limo = 5,
-		Green = 6
-	};
-	public enum class VehicleToggleMod
-	{
-		Turbo = 18,
-		TireSmoke = 20,
-		XenonHeadlights = 22
-	};
-	public enum class VehicleNeonLight
-	{
-		Left = 0,
-		Right = 1,
-		Front = 2,
-		Back = 3,
-	};
-
-	public ref class Vehicle sealed : public Entity
-	{
-	public:
-		Vehicle(int handle);
-
-		property bool HasRoof
-		{
-			bool get();
-		}
-		property int PassengerSeats
-		{
-			int get();
-		}
-		property System::String ^DisplayName
-		{
-			System::String ^get();
-		}
-		property System::String ^FriendlyName
-		{
-			System::String ^get();
-		}
-		property System::String ^NumberPlate
-		{
-			System::String ^get();
-			void set(System::String ^value);
-		}
-		property bool IsConvertible
-		{
-			bool get();
-		}
-		property bool IsStolen
-		{
-			bool get();
-			void set(bool value);
-		}
-		property bool IsDriveable
-		{
-			bool get();
-			void set(bool value);
-		}
-		property bool IsOnAllWheels
-		{
-			bool get();
-		}
-		property float Speed
-		{
-			float get();
-			void set(float value);
-		}
-		property float DirtLevel
-		{
-			float get();
-			void set(float value);
-		}
-		property VehicleRoofState RoofState
-		{
-			VehicleRoofState get();
-			void set(VehicleRoofState value);
-		}
-		property float EngineHealth
-		{
-			float get();
-			void set(float value);
-		}
-		property float PetrolTankHealth
-		{
-			float get();
-			void set(float value);
-		}
-		property bool SirenActive
-		{
-			bool get();
-			void set(bool value);
-		}
-		property VehicleColor PrimaryColor
-		{
-			VehicleColor get();
-			void set(VehicleColor value);
-		}
-		property VehicleColor SecondaryColor
-		{
-			VehicleColor get();
-			void set(VehicleColor value);
-		}
->>>>>>> f8754b55
-		property VehicleColor RimColor
-		{
-			VehicleColor get();
-			void set(VehicleColor value);
-		}
-		property VehicleColor PearlescentColor
-		{
-			VehicleColor get();
-			void set(VehicleColor value);
-<<<<<<< HEAD
-		}
-		property VehicleWheelType WheelType
-		{
-			VehicleWheelType get();
-			void set(VehicleWheelType wheelType);
-		}
-		property VehicleWindowTint WindowTint
-		{
-			VehicleWindowTint get();
-			void set(VehicleWindowTint windowTint);
-		}
-		property bool IsPrimaryColorCustom
-		{
-			bool get();
-		}
-		property bool IsSecondaryColorCustom
-		{
-			bool get();
-		}
-
-		property bool IsWanted
-		{
-			void set(bool value);
-		}
-		property bool EngineRunning
-		{
-			void set(bool value);
-		}
-		property bool LightsOn
-		{
-			void set(bool value);
-			bool get();
-		}
-		property bool HighBeamsOn
-		{
-			bool get();
-		}
-		property float LightsMultiplier
-		{
-			void set(float value);
-		}
-		property bool BrakeLightsOn
-		{
-			void set(bool value);
-		}
-		property bool HandbrakeOn
-		{
-			void set(bool value);
-		}
-		property bool LeftIndicatorLightOn
-		{
-			void set(bool value);
-		}
-		property bool RightIndicatorLightOn
-		{
-			void set(bool value);
-		}
-		property bool TaxiLightOn
-		{
-			bool get();
-			void set(bool value);
-		}
-		property bool SearchLightOn
-		{
-			bool get();
-			void set(bool value);
-		}
-		property bool InteriorLightOn
-		{
-			void set(bool value);
-		}
-		property bool NeedsToBeHotwired
-		{
-			void set(bool value);
-		}
-		property bool CanTiresBurst
-		{
-			bool get();
-			void set(bool value);
-		}
-		property bool CanBeVisiblyDamaged
-		{
-			void set(bool value);
-		}
-		property bool PreviouslyOwnedByPlayer
-		{
-			void set(bool value);
-		}
-		property System::Drawing::Color CustomPrimaryColor
-		{
-			System::Drawing::Color get();
-			void set(System::Drawing::Color color);
-		}
-		property System::Drawing::Color CustomSecondaryColor
-		{
-			System::Drawing::Color get();
-			void set(System::Drawing::Color color);
-		}
-		property System::Drawing::Color NeonLightsColor
-		{
-			System::Drawing::Color get();
-			void set(System::Drawing::Color color);
-		}
-		property System::Drawing::Color TireSmokeColor
-		{
-			System::Drawing::Color get();
-			void set(System::Drawing::Color color);
-		}
-		property int Livery
-		{
-			int get();
-			void set(int liveryIndex);
-		}
-		property int LiveryCount
-		{
-			int get();
-		}
-		property bool HasAlarm
-		{
-			void set(bool value);
-		}
-		property bool AlarmActive
-		{
-			bool get();
-		}
-
-		int GetMod(VehicleMod modType);
-		void SetMod(VehicleMod modType, int modIndex, bool variations);
-		void ToggleMod(VehicleToggleMod toggleMod, bool toggle);
-		bool IsToggleModOn(VehicleToggleMod toggleMod);
-		void ClearCustomPrimaryColor();
-		void ClearCustomSecondaryColor();
-		Ped ^GetPedOnSeat(VehicleSeat seat);
-		bool IsSeatFree(VehicleSeat seat);
-
-		void Repair();
-		void Explode();
-		bool PlaceOnGround();
-		void PlaceOnNextStreet();
-		void OpenDoor(VehicleDoor door, bool loose, bool instantly);
-		void CloseDoor(VehicleDoor door, bool instantly);
-		void BreakDoor(VehicleDoor door);
-		bool IsDoorBroken(VehicleDoor door);
-		void SetDoorBreakable(VehicleDoor door, bool isBreakable);
-		void FixWindow(VehicleWindow window);
-		void SmashWindow(VehicleWindow window);
-		void RollUpWindow(VehicleWindow window);
-		void RollDownWindow(VehicleWindow window);
-		void RollDownWindows();
-		void RemoveWindow(VehicleWindow window);
-		void SetNeonLightsOn(VehicleNeonLight light, bool on);
-		bool IsNeonLightsOn(VehicleNeonLight light);
-		void SoundHorn(int duration);
-
-		bool IsTireBurst(int wheel);
-		void BurstTire(int wheel);
-		void FixTire(int wheel);
-		bool IsInBurnout();
-		void StartAlarm();
-
-
-		Ped ^CreatePedOnSeat(VehicleSeat seat, GTA::Model model);
-		Ped ^CreateRandomPedOnSeat(VehicleSeat seat);
-
-	private:
-		int mID;
-	};
-}
-=======
-		}
-		property VehicleWheelType WheelType
-		{
-			VehicleWheelType get();
-			void set(VehicleWheelType wheelType);
-		}
-		property VehicleWindowTint WindowTint
-		{
-			VehicleWindowTint get();
-			void set(VehicleWindowTint windowTint);
-		}
-		property bool IsPrimaryColorCustom
-		{
-			bool get();
-		}
-		property bool IsSecondaryColorCustom
-		{
-			bool get();
-		}
-
-		property bool IsWanted
-		{
-			void set(bool value);
-		}
-		property bool EngineRunning
-		{
-			void set(bool value);
-		}
-		property bool LightsOn
-		{
-			void set(bool value);
-			bool get();
-		}
-		property bool HighBeamsOn
-		{
-			bool get();
-		}
-		property float LightsMultiplier
-		{
-			void set(float value);
-		}
-		property bool BrakeLightsOn
-		{
-			void set(bool value);
-		}
-		property bool HandbrakeOn
-		{
-			void set(bool value);
-		}
-		property bool LeftIndicatorLightOn
-		{
-			void set(bool value);
-		}
-		property bool RightIndicatorLightOn
-		{
-			void set(bool value);
-		}
-		property bool TaxiLightOn
-		{
-			bool get();
-			void set(bool value);
-		}
-		property bool SearchLightOn
-		{
-			bool get();
-			void set(bool value);
-		}
-		property bool InteriorLightOn
-		{
-			void set(bool value);
-		}
-		property bool NeedsToBeHotwired
-		{
-			void set(bool value);
-		}
-		property bool CanTiresBurst
-		{
-			bool get();
-			void set(bool value);
-		}
-		property bool CanBeVisiblyDamaged
-		{
-			void set(bool value);
-		}
-		property bool PreviouslyOwnedByPlayer
-		{
-			void set(bool value);
-		}
-		property System::Drawing::Color CustomPrimaryColor
-		{
-			System::Drawing::Color get();
-			void set(System::Drawing::Color color);
-		}
-		property System::Drawing::Color CustomSecondaryColor
-		{
-			System::Drawing::Color get();
-			void set(System::Drawing::Color color);
-		}
-		property System::Drawing::Color NeonLightsColor
-		{
-			System::Drawing::Color get();
-			void set(System::Drawing::Color color);
-		}
-		property System::Drawing::Color TireSmokeColor
-		{
-			System::Drawing::Color get();
-			void set(System::Drawing::Color color);
-		}
-		property int Livery
-		{
-			int get();
-			void set(int liveryIndex);
-		}
-		property int LiveryCount
-		{
-			int get();
-		}
-
-		int GetMod(VehicleMod modType);
-		void SetMod(VehicleMod modType, int modIndex, bool variations);
-		void ToggleMod(VehicleToggleMod toggleMod, bool toggle);
-		bool IsToggleModOn(VehicleToggleMod toggleMod);
-		System::String ^GetModTypeName(VehicleMod modType);
-		System::String ^GetToggleModTypeName(VehicleToggleMod toggleModType);
-		System::String ^GetModName(VehicleMod modType, int modValue);
-		void ClearCustomPrimaryColor();
-		void ClearCustomSecondaryColor();
-		Ped ^GetPedOnSeat(VehicleSeat seat);
-		bool IsSeatFree(VehicleSeat seat);
-
-		void Repair();
-		void Explode();
-		bool PlaceOnGround();
-		void PlaceOnNextStreet();
-		void OpenDoor(VehicleDoor door, bool loose, bool instantly);
-		void CloseDoor(VehicleDoor door, bool instantly);
-		void FixWindow(VehicleWindow window);
-		void SmashWindow(VehicleWindow window);
-		void RollUpWindow(VehicleWindow window);
-		void RollDownWindow(VehicleWindow window);
-		void RollDownWindows();
-		void RemoveWindow(VehicleWindow window);
-		void SetNeonLightsOn(VehicleNeonLight light, bool on);
-		bool IsNeonLightsOn(VehicleNeonLight light);
-		void SoundHorn(int duration);
-
-		bool IsTireBurst(int wheel);
-		void BurstTire(int wheel);
-		void FixTire(int wheel);
-		bool IsInBurnout();
-
-		Ped ^CreatePedOnSeat(VehicleSeat seat, GTA::Model model);
-		Ped ^CreateRandomPedOnSeat(VehicleSeat seat);
-
-	private:
-		int mID;
-	};
-}
->>>>>>> f8754b55
+#pragma once
+
+#include "Entity.hpp"
+
+namespace GTA
+{
+	ref class Ped;
+	value class Model;
+
+	public enum class VehicleColor
+	{
+		MetallicBlack = 0,
+		MetallicGraphiteBlack = 1,
+		MetallicBlackSteel = 2,
+		MetallicDarkSilver = 3,
+		MetallicSilver = 4,
+		MetallicBlueSilver = 5,
+		MetallicSteelGray = 6,
+		MetallicShadowSilver = 7,
+		MetallicStoneSilver = 8,
+		MetallicMidnightSilver = 9,
+		MetallicGunMetal = 10,
+		MetallicAnthraciteGray = 11,
+		MatteBlack = 12,
+		MatteGray = 13,
+		MatteLightGray = 14,
+		UtilBlack = 15,
+		UtilBlackPoly = 16,
+		UtilDarksilver = 17,
+		UtilSilver = 18,
+		UtilGunMetal = 19,
+		UtilShadowSilver = 20,
+		WornBlack = 21,
+		WornGraphite = 22,
+		WornSilverGray = 23,
+		WornSilver = 24,
+		WornBlueSilver = 25,
+		WornShadowSilver = 26,
+		MetallicRed = 27,
+		MetallicTorinoRed = 28,
+		MetallicFormulaRed = 29,
+		MetallicBlazeRed = 30,
+		MetallicGracefulRed = 31,
+		MetallicGarnetRed = 32,
+		MetallicDesertRed = 33,
+		MetallicCabernetRed = 34,
+		MetallicCandyRed = 35,
+		MetallicSunriseOrange = 36,
+		MetallicClassicGold = 37,
+		MetallicOrange = 38,
+		MatteRed = 39,
+		MatteDarkRed = 40,
+		MatteOrange = 41,
+		MatteYellow = 42,
+		UtilRed = 43,
+		UtilBrightRed = 44,
+		UtilGarnetRed = 45,
+		WornRed = 46,
+		WornGoldenRed = 47,
+		WornDarkRed = 48,
+		MetallicDarkGreen = 49,
+		MetallicRacingGreen = 50,
+		MetallicSeaGreen = 51,
+		MetallicOliveGreen = 52,
+		MetallicGreen = 53,
+		MetallicGasolineBlueGreen = 54,
+		MatteLimeGreen = 55,
+		UtilDarkGreen = 56,
+		UtilGreen = 57,
+		WornDarkGreen = 58,
+		WornGreen = 59,
+		WornSeaWash = 60,
+		MetallicMidnightBlue = 61,
+		MetallicDarkBlue = 62,
+		MetallicSaxonyBlue = 63,
+		MetallicBlue = 64,
+		MetallicMarinerBlue = 65,
+		MetallicHarborBlue = 66,
+		MetallicDiamondBlue = 67,
+		MetallicSurfBlue = 68,
+		MetallicNauticalBlue = 69,
+		MetallicBrightBlue = 70,
+		MetallicPurpleBlue = 71,
+		MetallicSpinnakerBlue = 72,
+		MetallicUltraBlue = 73,
+		UtilDarkBlue = 75,
+		UtilMidnightBlue = 76,
+		UtilBlue = 77,
+		UtilSeaFoamBlue = 78,
+		UtilLightningBlue = 79,
+		UtilMauiBluePoly = 80,
+		UtilBrightBlue = 81,
+		MatteDarkBlue = 82,
+		MatteBlue = 83,
+		MatteMidnightBlue = 84,
+		WornDarkBlue = 85,
+		WornBlue = 86,
+		WornLightBlue = 87,
+		MetallicTaxiYellow = 88,
+		MetallicRaceYellow = 89,
+		MetallicBronze = 90,
+		MetallicYellowBird = 91,
+		MetallicLime = 92,
+		MetallicChampagne = 93,
+		MetallicPuebloBeige = 94,
+		MetallicDarkIvory = 95,
+		MetallicChocoBrown = 96,
+		MetallicGoldenBrown = 97,
+		MetallicLightBrown = 98,
+		MetallicStrawBeige = 99,
+		MetallicMossBrown = 100,
+		MetallicBistonBrown = 101,
+		MetallicBeechwood = 102,
+		MetallicDarkBeechwood = 103,
+		MetallicChocoOrange = 104,
+		MetallicBeachSand = 105,
+		MetallicSunBleechedSand = 106,
+		MetallicCream = 107,
+		UtilBrown = 108,
+		UtilMediumBrown = 109,
+		UtilLightBrown = 110,
+		MetallicWhite = 111,
+		MetallicFrostWhite = 112,
+		WornHoneyBeige = 113,
+		WornBrown = 114,
+		WornDarkBrown = 115,
+		WornStrawBeige = 116,
+		BrushedSteel = 117,
+		BrushedBlackSteel = 118,
+		BrushedAluminium = 119,
+		Chrome = 120,
+		WornOffWhite = 121,
+		UtilOffWhite = 122,
+		WornOrange = 123,
+		WornLightOrange = 124,
+		MetallicSecuricorGreen = 125,
+		WornTaxiYellow = 126,
+		PoliceCarBlue = 127,
+		MatteGreen = 128,
+		MatteBrown = 129,
+		MatteWhite = 131,
+		WornWhite = 132,
+		WornOliveArmyGreen = 133,
+		PureWhite = 134,
+		HotPink = 135,
+		Salmonpink = 136,
+		MetallicVermillionPink = 137,
+		Orange = 138,
+		Green = 139,
+		Blue = 140,
+		MettalicBlackBlue = 141,
+		MetallicBlackPurple = 142,
+		MetallicBlackRed = 143,
+		HunterGreen = 144,
+		MetallicPurple = 145,
+		MetaillicVDarkBlue = 146,
+		ModshopBlack1 = 147,
+		MattePurple = 148,
+		MatteDarkPurple = 149,
+		MetallicLavaRed = 150,
+		MatteForestGreen = 151,
+		MatteOliveDrab = 152,
+		MatteDesertBrown = 153,
+		MatteDesertTan = 154,
+		MatteFoliageGreen = 155,
+		DefaultAlloyColor = 156,
+		EpsilonBlue = 157,
+		PureGold = 158,
+		BrushedGold = 159,
+	};
+	public enum class VehicleDoor
+	{
+		FrontRightDoor = 1,
+		FrontLeftDoor = 0,
+		BackRightDoor = 3,
+		BackLeftDoor = 2,
+		Hood = 4,
+		Trunk = 5,
+		Trunk2 = 6,
+	};
+	public enum class VehicleMod
+	{
+		Spoilers = 0,
+		FrontBumper = 1,
+		RearBumper = 2,
+		SideSkirt = 3,
+		Exhaust = 4,
+		Frame = 5,
+		Grille = 6,
+		Hood = 7,
+		Fender = 8,
+		RightFender = 9,
+		Roof = 10,
+		Engine = 11,
+		Brakes = 12,
+		Transmission = 13,
+		Horns = 14,
+		Suspension = 15,
+		Armor = 16,
+		FrontWheels = 23,
+		BackWheels = 24 // only for motocycles
+	};
+	public enum class VehicleRoofState
+	{
+		Closed,
+		Opening,
+		Opened,
+		Closing,
+	};
+	public enum class VehicleSeat
+	{
+		None = -3,
+		Any = -2,
+		Driver = -1,
+		Passenger = 0,
+		LeftFront = Driver,
+		RightFront = Passenger,
+		LeftRear = 1,
+		RightRear = 2,
+	};
+	public enum class VehicleWheelType
+	{
+		Sport = 0,
+		Muscle = 1,
+		Lowrider = 2,
+		SUV = 3,
+		Offroad = 4,
+		Tuner = 5,
+		BikeWheels = 6,
+		HighEnd = 7
+	};
+	public enum class VehicleWindow
+	{
+		FrontRightWindow = 1,
+		FrontLeftWindow = 0,
+		BackRightWindow = 3,
+		BackLeftWindow = 2
+	};
+	public enum class VehicleWindowTint
+	{
+		None = 0,
+		PureBlack = 1,
+		DarkSmoke = 2,
+		LightSmoke = 3,
+		Stock = 4,
+		Limo = 5,
+		Green = 6
+	};
+	public enum class VehicleToggleMod
+	{
+		Turbo = 18,
+		TireSmoke = 20,
+		XenonHeadlights = 22
+	};
+	public enum class VehicleNeonLight
+	{
+		Left = 0,
+		Right = 1,
+		Front = 2,
+		Back = 3,
+	};
+
+	public ref class Vehicle sealed : public Entity
+	{
+	public:
+		Vehicle(int handle);
+
+		property bool HasRoof
+		{
+			bool get();
+		}
+		property int PassengerSeats
+		{
+			int get();
+		}
+		property System::String ^DisplayName
+		{
+			System::String ^get();
+		}
+		property System::String ^FriendlyName
+		{
+			System::String ^get();
+		}
+		property System::String ^NumberPlate
+		{
+			System::String ^get();
+			void set(System::String ^value);
+		}
+		property bool IsConvertible
+		{
+			bool get();
+		}
+		property bool IsStolen
+		{
+			bool get();
+			void set(bool value);
+		}
+		property bool IsDriveable
+		{
+			bool get();
+			void set(bool value);
+		}
+		property bool IsOnAllWheels
+		{
+			bool get();
+		}
+		property float Speed
+		{
+			float get();
+			void set(float value);
+		}
+		property float DirtLevel
+		{
+			float get();
+			void set(float value);
+		}
+		property VehicleRoofState RoofState
+		{
+			VehicleRoofState get();
+			void set(VehicleRoofState value);
+		}
+		property float BodyHealth
+		{
+			float get();
+			void set(float value);
+		}
+		property float EngineHealth
+		{
+			float get();
+			void set(float value);
+		}
+		property float PetrolTankHealth
+		{
+			float get();
+			void set(float value);
+		}
+		property bool SirenActive
+		{
+			bool get();
+			void set(bool value);
+		}
+		property VehicleColor PrimaryColor
+		{
+			VehicleColor get();
+			void set(VehicleColor value);
+		}
+		property VehicleColor SecondaryColor
+		{
+			VehicleColor get();
+			void set(VehicleColor value);
+		}				
+		property VehicleColor RimColor
+		{
+			VehicleColor get();
+			void set(VehicleColor value);
+		}
+		property VehicleColor PearlescentColor
+		{
+			VehicleColor get();
+			void set(VehicleColor value);
+		}
+		property VehicleWheelType WheelType
+		{
+			VehicleWheelType get();
+			void set(VehicleWheelType wheelType);
+		}
+		property VehicleWindowTint WindowTint
+		{
+			VehicleWindowTint get();
+			void set(VehicleWindowTint windowTint);
+		}
+		property bool IsPrimaryColorCustom
+		{
+			bool get();
+		}
+		property bool IsSecondaryColorCustom
+		{
+			bool get();
+		}
+
+		property bool IsWanted
+		{
+			void set(bool value);
+		}
+		property bool EngineRunning
+		{
+			void set(bool value);
+		}
+		property bool LightsOn
+		{
+			void set(bool value);
+			bool get();
+		}
+		property bool HighBeamsOn
+		{
+			bool get();
+		}
+		property float LightsMultiplier
+		{
+			void set(float value);
+		}
+		property bool BrakeLightsOn
+		{
+			void set(bool value);
+		}
+		property bool HandbrakeOn
+		{
+			void set(bool value);
+		}
+		property bool LeftIndicatorLightOn
+		{
+			void set(bool value);
+		}
+		property bool RightIndicatorLightOn
+		{
+			void set(bool value);
+		}
+		property bool TaxiLightOn
+		{
+			bool get();
+			void set(bool value);
+		}
+		property bool SearchLightOn
+		{
+			bool get();
+			void set(bool value);
+		}
+		property bool InteriorLightOn
+		{
+			void set(bool value);
+		}
+		property bool NeedsToBeHotwired
+		{
+			void set(bool value);
+		}
+		property bool CanTiresBurst
+		{
+			bool get();
+			void set(bool value);
+		}
+		property bool CanBeVisiblyDamaged
+		{
+			void set(bool value);
+		}
+		property bool PreviouslyOwnedByPlayer
+		{
+			void set(bool value);
+		}
+		property System::Drawing::Color CustomPrimaryColor
+		{
+			System::Drawing::Color get();
+			void set(System::Drawing::Color color);
+		}
+		property System::Drawing::Color CustomSecondaryColor
+		{
+			System::Drawing::Color get();
+			void set(System::Drawing::Color color);
+		}
+		property System::Drawing::Color NeonLightsColor
+		{
+			System::Drawing::Color get();
+			void set(System::Drawing::Color color);
+		}
+		property System::Drawing::Color TireSmokeColor
+		{
+			System::Drawing::Color get();
+			void set(System::Drawing::Color color);
+		}
+		property int Livery
+		{
+			int get();
+			void set(int liveryIndex);
+		}
+		property int LiveryCount
+		{
+			int get();
+		}
+		property bool HasAlarm
+		{
+			void set(bool value);
+		}
+		property bool AlarmActive
+		{
+			bool get();
+		}
+
+		int GetMod(VehicleMod modType);
+		void SetMod(VehicleMod modType, int modIndex, bool variations);
+		void ToggleMod(VehicleToggleMod toggleMod, bool toggle);
+		bool IsToggleModOn(VehicleToggleMod toggleMod);
+		void ClearCustomPrimaryColor();
+		void ClearCustomSecondaryColor();
+		Ped ^GetPedOnSeat(VehicleSeat seat);
+		bool IsSeatFree(VehicleSeat seat);
+
+		void Repair();
+		void Explode();
+		bool PlaceOnGround();
+		void PlaceOnNextStreet();
+		void OpenDoor(VehicleDoor door, bool loose, bool instantly);
+		void CloseDoor(VehicleDoor door, bool instantly);
+		void BreakDoor(VehicleDoor door);
+		bool IsDoorBroken(VehicleDoor door);
+		void SetDoorBreakable(VehicleDoor door, bool isBreakable);
+		void FixWindow(VehicleWindow window);
+		void SmashWindow(VehicleWindow window);
+		void RollUpWindow(VehicleWindow window);
+		void RollDownWindow(VehicleWindow window);
+		void RollDownWindows();
+		void RemoveWindow(VehicleWindow window);
+		void SetNeonLightsOn(VehicleNeonLight light, bool on);
+		bool IsNeonLightsOn(VehicleNeonLight light);
+		void SoundHorn(int duration);
+
+		bool IsTireBurst(int wheel);
+		void BurstTire(int wheel);
+		void FixTire(int wheel);
+		bool IsInBurnout();
+		void StartAlarm();
+
+
+		Ped ^CreatePedOnSeat(VehicleSeat seat, GTA::Model model);
+		Ped ^CreateRandomPedOnSeat(VehicleSeat seat);
+
+	private:
+		int mID;
+	};
+}