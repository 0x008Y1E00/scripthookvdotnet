--- conflicted
+++ resolved
@@ -54,79 +54,7 @@
     <ClCompile Include="source\scripting\Vector3.cpp">
       <Filter>scripting\Math</Filter>
     </ClCompile>
-<<<<<<< HEAD
-=======
-    <ClCompile Include="source\scripting\UI.cpp">
-      <Filter>scripting\UI</Filter>
-    </ClCompile>
-    <ClCompile Include="source\scripting\UIElement.cpp">
-      <Filter>scripting\UI</Filter>
-    </ClCompile>
-    <ClCompile Include="source\scripting\Pickup.cpp">
-      <Filter>scripting\World</Filter>
-    </ClCompile>
-    <ClCompile Include="source\scripting\Camera.cpp">
-      <Filter>scripting\World</Filter>
-    </ClCompile>
-    <ClCompile Include="source\scripting\Blip.cpp">
-      <Filter>scripting\World</Filter>
-    </ClCompile>
-    <ClCompile Include="source\scripting\Raycast.cpp">
-      <Filter>scripting\World</Filter>
-    </ClCompile>
-    <ClCompile Include="source\scripting\World.cpp">
-      <Filter>scripting\World</Filter>
-    </ClCompile>
-    <ClCompile Include="source\scripting\Scaleform.cpp">
-      <Filter>scripting\UI</Filter>
-    </ClCompile>
-    <ClCompile Include="source\scripting\Rope.cpp">
-      <Filter>scripting\World</Filter>
-    </ClCompile>
-    <ClCompile Include="source\scripting\Tasks.cpp">
-      <Filter>scripting\World</Filter>
-    </ClCompile>
-    <ClCompile Include="source\scripting\Weapon.cpp">
-      <Filter>scripting\World</Filter>
-    </ClCompile>
-    <ClCompile Include="source\scripting\Game.cpp">
-      <Filter>scripting\Game</Filter>
-    </ClCompile>
-    <ClCompile Include="source\scripting\Entity.cpp">
-      <Filter>scripting\World</Filter>
-    </ClCompile>
-    <ClCompile Include="source\scripting\Model.cpp">
-      <Filter>scripting\World</Filter>
-    </ClCompile>
-    <ClCompile Include="source\scripting\Ped.cpp">
-      <Filter>scripting\World</Filter>
-    </ClCompile>
-    <ClCompile Include="source\scripting\Player.cpp">
-      <Filter>scripting\World</Filter>
-    </ClCompile>
-    <ClCompile Include="source\scripting\Vehicle.cpp">
-      <Filter>scripting\World</Filter>
-    </ClCompile>
-    <ClCompile Include="source\scripting\Euphoria.cpp">
-      <Filter>scripting\NaturalMotion</Filter>
-    </ClCompile>
-    <ClCompile Include="source\scripting\EuphoriaBase.cpp">
-      <Filter>scripting\NaturalMotion</Filter>
-    </ClCompile>
-    <ClCompile Include="source\scripting\Audio.cpp">
-      <Filter>scripting\Game</Filter>
-    </ClCompile>
-    <ClCompile Include="source\scripting\WeaponAsset.cpp">
-      <Filter>scripting\World</Filter>
-    </ClCompile>
-    <ClCompile Include="source\scripting\Checkpoint.cpp">
-      <Filter>scripting\World</Filter>
-    </ClCompile>
->>>>>>> 2a111e4b
     <ClCompile Include="source\AssemblyInfo.cpp" />
-    <ClCompile Include="source\scripting\RelationshipGroup.cpp">
-      <Filter>scripting\World</Filter>
-    </ClCompile>
   </ItemGroup>
   <ItemGroup>
     <ClInclude Include="source\core\Native.hpp">
@@ -262,7 +190,6 @@
     </CsCompile>
     <CsCompile Include="source\scripting\Raycast.cs">
       <Filter>scripting\World</Filter>
-<<<<<<< HEAD
     </CsCompile>
     <CsCompile Include="source\scripting\Euphoria.cs">
       <Filter>scripting\NaturalMotion</Filter>
@@ -273,14 +200,11 @@
     <CsCompile Include="source\scripting\EuphoriaHelpers.cs">
       <Filter>scripting\NaturalMotion</Filter>
     </CsCompile>
-=======
-    </ClInclude>
-    <ClInclude Include="source\scripting\RelationshipGroup.hpp">
-      <Filter>scripting\World</Filter>
-    </ClInclude>
-    <ClInclude Include="source\scripting\Checkpoint.hpp">
-      <Filter>scripting\World</Filter>
-    </ClInclude>
->>>>>>> 2a111e4b
+    <CsCompile Include="source\scripting\RelationshipGroup.cs">
+      <Filter>scripting\World</Filter>
+    </CsCompile>
+    <CsCompile Include="source\scripting\Checkpoint.cs">
+      <Filter>scripting\World</Filter>
+    </CsCompile>
   </ItemGroup>
 </Project>