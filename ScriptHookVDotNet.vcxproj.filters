﻿<?xml version="1.0" encoding="utf-8"?>
<Project ToolsVersion="4.0" xmlns="http://schemas.microsoft.com/developer/msbuild/2003">
  <ItemGroup>
    <Filter Include="Core">
      <UniqueIdentifier>{eb0c107f-5b5a-4c80-9efa-0647cdf29f6c}</UniqueIdentifier>
    </Filter>
    <Filter Include="Math">
      <UniqueIdentifier>{56aa5d32-293c-45fc-ac7e-2fc6fd6d805b}</UniqueIdentifier>
    </Filter>
    <Filter Include="Scripting">
      <UniqueIdentifier>{921247d8-e2c0-463b-afc6-e0e43a621070}</UniqueIdentifier>
    </Filter>
    <Filter Include="Scripting\UI">
      <UniqueIdentifier>{c904d3b3-468b-4503-a8b5-f0c64f4863eb}</UniqueIdentifier>
    </Filter>
  </ItemGroup>
  <ItemGroup>
    <ClCompile Include="source\Log.cpp">
      <Filter>Core</Filter>
    </ClCompile>
    <ClCompile Include="source\Main.cpp">
      <Filter>Core</Filter>
    </ClCompile>
    <ClCompile Include="source\Native.cpp">
      <Filter>Core</Filter>
    </ClCompile>
    <ClCompile Include="source\Script.cpp">
      <Filter>Core</Filter>
    </ClCompile>
    <ClCompile Include="source\ScriptDomain.cpp">
      <Filter>Core</Filter>
    </ClCompile>
    <ClCompile Include="source\Settings.cpp">
      <Filter>Core</Filter>
    </ClCompile>
    <ClCompile Include="source\Quaternion.cpp">
      <Filter>Math</Filter>
    </ClCompile>
    <ClCompile Include="source\Matrix.cpp">
      <Filter>Math</Filter>
    </ClCompile>
    <ClCompile Include="source\Vector2.cpp">
      <Filter>Math</Filter>
    </ClCompile>
    <ClCompile Include="source\Vector3.cpp">
      <Filter>Math</Filter>
    </ClCompile>
    <ClCompile Include="source\Entity.cpp">
      <Filter>Scripting</Filter>
    </ClCompile>
    <ClCompile Include="source\Game.cpp">
      <Filter>Scripting</Filter>
    </ClCompile>
    <ClCompile Include="source\Model.cpp">
      <Filter>Scripting</Filter>
    </ClCompile>
    <ClCompile Include="source\Ped.cpp">
      <Filter>Scripting</Filter>
    </ClCompile>
    <ClCompile Include="source\Player.cpp">
      <Filter>Scripting</Filter>
    </ClCompile>
    <ClCompile Include="source\Tasks.cpp">
      <Filter>Scripting</Filter>
    </ClCompile>
    <ClCompile Include="source\Vehicle.cpp">
      <Filter>Scripting</Filter>
    </ClCompile>
    <ClCompile Include="source\World.cpp">
      <Filter>Scripting</Filter>
    </ClCompile>
    <ClCompile Include="source\UI.cpp">
      <Filter>Scripting\UI</Filter>
    </ClCompile>
    <ClCompile Include="source\UIContainer.cpp">
      <Filter>Scripting\UI</Filter>
    </ClCompile>
    <ClCompile Include="source\UIRectangle.cpp">
      <Filter>Scripting\UI</Filter>
    </ClCompile>
    <ClCompile Include="source\UIText.cpp">
      <Filter>Scripting\UI</Filter>
    </ClCompile>
    <ClCompile Include="source\Camera.cpp">
      <Filter>Scripting</Filter>
    </ClCompile>
    <ClCompile Include="source\GameplayCamera.cpp">
      <Filter>Scripting</Filter>
    </ClCompile>
    <ClCompile Include="source\MenuItem.cpp">
      <Filter>Scripting\UI</Filter>
    </ClCompile>
    <ClCompile Include="source\Viewport.cpp">
      <Filter>Scripting\UI</Filter>
    </ClCompile>
    <ClCompile Include="source\Menu.cpp">
      <Filter>Scripting\UI</Filter>
    </ClCompile>
    <ClCompile Include="source\MenuScript.cpp">
      <Filter>Scripting\UI</Filter>
    </ClCompile>
  </ItemGroup>
  <ItemGroup>
    <ClInclude Include="source\Log.hpp">
      <Filter>Core</Filter>
    </ClInclude>
    <ClInclude Include="source\Native.hpp">
      <Filter>Core</Filter>
    </ClInclude>
    <ClInclude Include="source\NativeHashes.hpp">
      <Filter>Core</Filter>
    </ClInclude>
    <ClInclude Include="source\Script.hpp">
      <Filter>Core</Filter>
    </ClInclude>
    <ClInclude Include="source\ScriptDomain.hpp">
      <Filter>Core</Filter>
    </ClInclude>
    <ClInclude Include="source\Settings.hpp">
      <Filter>Core</Filter>
    </ClInclude>
    <ClInclude Include="source\Quaternion.hpp">
      <Filter>Math</Filter>
    </ClInclude>
    <ClInclude Include="source\Matrix.hpp">
      <Filter>Math</Filter>
    </ClInclude>
    <ClInclude Include="source\Vector2.hpp">
      <Filter>Math</Filter>
    </ClInclude>
    <ClInclude Include="source\Vector3.hpp">
      <Filter>Math</Filter>
    </ClInclude>
    <ClInclude Include="source\Camera.hpp">
      <Filter>Scripting</Filter>
    </ClInclude>
    <ClInclude Include="source\Entity.hpp">
      <Filter>Scripting</Filter>
    </ClInclude>
    <ClInclude Include="source\Game.hpp">
      <Filter>Scripting</Filter>
    </ClInclude>
    <ClInclude Include="source\GameplayCamera.hpp">
      <Filter>Scripting</Filter>
    </ClInclude>
    <ClInclude Include="source\Model.hpp">
      <Filter>Scripting</Filter>
    </ClInclude>
    <ClInclude Include="source\Ped.hpp">
      <Filter>Scripting</Filter>
    </ClInclude>
    <ClInclude Include="source\PedHashes.hpp">
      <Filter>Scripting</Filter>
    </ClInclude>
    <ClInclude Include="source\Player.hpp">
      <Filter>Scripting</Filter>
    </ClInclude>
    <ClInclude Include="source\Tasks.hpp">
      <Filter>Scripting</Filter>
    </ClInclude>
    <ClInclude Include="source\Vehicle.hpp">
      <Filter>Scripting</Filter>
    </ClInclude>
    <ClInclude Include="source\VehicleHashes.hpp">
      <Filter>Scripting</Filter>
    </ClInclude>
    <ClInclude Include="source\WeaponHashes.hpp">
      <Filter>Scripting</Filter>
    </ClInclude>
    <ClInclude Include="source\World.hpp">
      <Filter>Scripting</Filter>
    </ClInclude>
    <ClInclude Include="source\UIContainer.hpp">
      <Filter>Scripting\UI</Filter>
    </ClInclude>
    <ClInclude Include="source\UIElement.hpp">
      <Filter>Scripting\UI</Filter>
    </ClInclude>
    <ClInclude Include="source\UIRectangle.hpp">
      <Filter>Scripting\UI</Filter>
    </ClInclude>
    <ClInclude Include="source\UIText.hpp">
      <Filter>Scripting\UI</Filter>
    </ClInclude>
<<<<<<< HEAD
    <ClInclude Include="source\Tasks.hpp">
      <Filter>Scripting</Filter>
    </ClInclude>
    <ClInclude Include="source\MenuItem.hpp">
      <Filter>Scripting\UI</Filter>
    </ClInclude>
    <ClInclude Include="source\Viewport.hpp">
      <Filter>Scripting\UI</Filter>
    </ClInclude>
    <ClInclude Include="source\Menu.hpp">
      <Filter>Scripting\UI</Filter>
    </ClInclude>
    <ClInclude Include="source\MenuScript.hpp">
      <Filter>Scripting\UI</Filter>
    </ClInclude>
=======
>>>>>>> 26902c67
  </ItemGroup>
</Project><|MERGE_RESOLUTION|>--- conflicted
+++ resolved
@@ -182,10 +182,6 @@
     <ClInclude Include="source\UIText.hpp">
       <Filter>Scripting\UI</Filter>
     </ClInclude>
-<<<<<<< HEAD
-    <ClInclude Include="source\Tasks.hpp">
-      <Filter>Scripting</Filter>
-    </ClInclude>
     <ClInclude Include="source\MenuItem.hpp">
       <Filter>Scripting\UI</Filter>
     </ClInclude>
@@ -198,7 +194,5 @@
     <ClInclude Include="source\MenuScript.hpp">
       <Filter>Scripting\UI</Filter>
     </ClInclude>
-=======
->>>>>>> 26902c67
   </ItemGroup>
 </Project>