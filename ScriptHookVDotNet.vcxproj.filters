--- conflicted
+++ resolved
@@ -240,11 +240,10 @@
     <ClInclude Include="source\scripting\WeaponAsset.hpp">
       <Filter>scripting\World</Filter>
     </ClInclude>
-<<<<<<< HEAD
     <ClInclude Include="source\scripting\RelationshipGroup.hpp">
-=======
+      <Filter>scripting\World</Filter>
+    </ClInclude>
     <ClInclude Include="source\scripting\Checkpoint.hpp">
->>>>>>> 207d6e68
       <Filter>scripting\World</Filter>
     </ClInclude>
   </ItemGroup>
